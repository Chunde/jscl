--- conflicted
+++ resolved
@@ -58,13 +58,8 @@
 
 // Create and return a lisp string for the Javascript string STRING.
 function make_lisp_string (string){
-<<<<<<< HEAD
-    var array = string.split("");
-    array.stringp = 1;
-=======
     var array = codepoints(string);
-    array.type = 'character'
->>>>>>> 6ec52a68
+    array.stringp = 1
     return array;
 }
 
