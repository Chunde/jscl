--- conflicted
+++ resolved
@@ -18,7 +18,6 @@
 
 ;;; Printer
 
-<<<<<<< HEAD
 (defun special-symbol-name (s &key uppercase)
   (let ((dots-only t))
     (dotimes (i (length s))
@@ -37,7 +36,7 @@
         (n (length s))
         (ch nil))
     (flet ((next ()
-             (setf ch (and (< i n) (char s (1- (incf i)))))))
+                 (setf ch (and (< i n) (char s (1- (incf i)))))))
       (next)
       (cond
        ((null ch) (return-from potential-number))
@@ -71,6 +70,7 @@
       (null ch))))
 
 (defun special-escape (s package)
+  (return-from special-escape s)
   (if (or (potential-number s)
           (special-symbol-name s :uppercase (not (eq package (find-package "JS")))))
       (let ((result "|"))
@@ -83,63 +83,61 @@
         (concat result "|"))
       s))
 
-(defun prin1-to-string (form)
-=======
 (defvar *print-escape* t)
 
 (defun write-to-string (form)
->>>>>>> 05ce00a3
   (cond
-    ((null form) "NIL")
-    ((symbolp form)
-     (multiple-value-bind (found-symbol status)
-         (find-symbol (symbol-name form))
-       (if (eq found-symbol form)
-           (special-escape (symbol-name form) *package*)
-           (let ((package (symbol-package form))
-                 (name (symbol-name form)))
-             (concat (cond
-                      ((null package) "#")
-                      ((eq package (find-package "KEYWORD")) "")
-                      (t (package-name package)))
-                     ":"
-                     (if (eq (cadr (multiple-value-list (find-symbol name package)))
-                             :internal)
-                         ":"
-                         "")
-                     (special-escape name package))))))
-    ((integerp form) (integer-to-string form))
-    ((floatp form) (float-to-string form))
-    ((characterp form)
-     (concat "#\\"
-             (case form
-               (#\newline "newline")
-               (#\space "space")
-               (otherwise (string form)))))
-    ((stringp form) (if *print-escape*
-			(concat "\"" (escape-string form) "\"")
-			form))
-    ((functionp form)
-     (let ((name (oget form "fname")))
-       (if name
-           (concat "#<FUNCTION " name ">")
-           (concat "#<FUNCTION>"))))
-    ((listp form)
-     (concat "("
-             (join-trailing (mapcar #'write-to-string (butlast form)) " ")
-             (let ((last (last form)))
-               (if (null (cdr last))
-                   (write-to-string (car last))
-                   (concat (write-to-string (car last)) " . " (write-to-string (cdr last)))))
-             ")"))
-    ((arrayp form)
-     (concat "#" (if (zerop (length form))
-                     "()"
-                     (write-to-string (vector-to-list form)))))
-    ((packagep form)
-     (concat "#<PACKAGE " (package-name form) ">"))
-    (t
-     (concat "#<javascript object>"))))
+   ((null form) "NIL")
+   ((symbolp form)
+    (multiple-value-bind (found-symbol status)
+        (find-symbol (symbol-name form))
+      (if (eq found-symbol form)
+          (special-escape (symbol-name form) *package*)
+          (let ((package (symbol-package form))
+                (name (symbol-name form)))
+            (concat (cond
+                     ((null package) "#")
+                     ((eq package (find-package "KEYWORD")) "")
+                     (t (package-name package)))
+                    ":"
+                    (if (eq (cadr (multiple-value-list
+                                   (find-symbol name)))
+                            :internal)
+                        ":"
+                        "")
+                    (special-escape name package))))))
+   ((integerp form) (integer-to-string form))
+   ((floatp form) (float-to-string form))
+   ((characterp form)
+    (concat "#\\"
+            (case form
+              (#\newline "newline")
+              (#\space "space")
+              (otherwise (string form)))))
+   ((stringp form) (if *print-escape*
+                       (concat "\"" (escape-string form) "\"")
+                       form))
+   ((functionp form)
+    (let ((name (oget form "fname")))
+      (if name
+          (concat "#<FUNCTION " name ">")
+          (concat "#<FUNCTION>"))))
+   ((listp form)
+    (concat "("
+            (join-trailing (mapcar #'write-to-string (butlast form)) " ")
+            (let ((last (last form)))
+              (if (null (cdr last))
+                  (write-to-string (car last))
+                  (concat (write-to-string (car last)) " . " (write-to-string (cdr last)))))
+            ")"))
+   ((arrayp form)
+    (concat "#" (if (zerop (length form))
+                    "()"
+                    (write-to-string (vector-to-list form)))))
+   ((packagep form)
+    (concat "#<PACKAGE " (package-name form) ">"))
+   (t
+    (concat "#<javascript object>"))))
 
 (defun prin1-to-string (form)
   (let ((*print-escape* t))
@@ -164,29 +162,28 @@
 
 (defun format (destination fmt &rest args)
   (let ((len (length fmt))
-	(i 0)
-	(res "")
-	(arguments args))
+        (i 0)
+        (res "")
+        (arguments args))
     (while (< i len)
       (let ((c (char fmt i)))
-	(if (char= c #\~)
-	    (let ((next (char fmt (incf i))))
-	      (cond
-	       ((char= next #\~)
-		(concatf res "~"))
-	       ((char= next #\%)
-		(concatf res *newline*))
-	       (t
-		(concatf res (format-special next (car arguments)))
-		(pop arguments))))
-	  (setq res (concat res (char-to-string c))))
-	(incf i)))
+        (if (char= c #\~)
+            (let ((next (char fmt (incf i))))
+              (cond
+               ((char= next #\~)
+                (concatf res "~"))
+               ((char= next #\%)
+                (concatf res *newline*))
+               (t
+                (concatf res (format-special next (car arguments)))
+                (pop arguments))))
+            (setq res (concat res (char-to-string c))))
+        (incf i)))
     (if destination
-	(progn
-	  (write-string res)
-	  nil)
-      res)))
-
+        (progn
+          (write-string res)
+          nil)
+        res)))
 
 (defun format-special (chr arg)
   (case chr
