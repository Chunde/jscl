;;; compiler.lisp --- 

;; copyright (C) 2012, 2013 David Vazquez
;; Copyright (C) 2012 Raimon Grau

;; JSCL is free software: you can redistribute it and/or
;; modify it under the terms of the GNU General Public License as
;; published by the Free Software Foundation, either version 3 of the
;; License, or (at your option) any later version.
;;
;; JSCL is distributed in the hope that it will be useful, but
;; WITHOUT ANY WARRANTY; without even the implied warranty of
;; MERCHANTABILITY or FITNESS FOR A PARTICULAR PURPOSE.  See the GNU
;; General Public License for more details.
;;
;; You should have received a copy of the GNU General Public License
;; along with JSCL.  If not, see <http://www.gnu.org/licenses/>.

;;;; Compiler

;;; Translate the Lisp code to Javascript. It will compile the special
;;; forms. Some primitive functions are compiled as special forms
;;; too. The respective real functions are defined in the target (see
;;; the beginning of this file) as well as some primitive functions.

(defun code (&rest args)
  (mapconcat (lambda (arg)
               (cond
                 ((null arg) "")
                 ((integerp arg) (integer-to-string arg))
                 ((floatp arg) (float-to-string arg))
                 ((stringp arg) arg)
                 (t (error "Unknown argument `~S'." arg))))
             args))

;;; Wrap X with a Javascript code to convert the result from
;;; Javascript generalized booleans to T or NIL.
(defun js!bool (x)
  (code "(" x "?" (ls-compile t) ": " (ls-compile nil) ")"))

;;; Concatenate the arguments and wrap them with a self-calling
;;; Javascript anonymous function. It is used to make some Javascript
;;; statements valid expressions and provide a private scope as well.
;;; It could be defined as function, but we could do some
;;; preprocessing in the future.
(defmacro js!selfcall (&body body)
  `(code "(function(){" *newline* (indent ,@body) "})()"))

;;; Like CODE, but prefix each line with four spaces. Two versions
;;; of this function are available, because the Ecmalisp version is
;;; very slow and bootstraping was annoying.

#+jscl
(defun indent (&rest string)
  (let ((input (apply #'code string)))
    (let ((output "")
          (index 0)
          (size (length input)))
      (when (plusp (length input)) (concatf output "    "))
      (while (< index size)
        (let ((str
               (if (and (char= (char input index) #\newline)
                        (< index (1- size))
                        (not (char= (char input (1+ index)) #\newline)))
                   (concat (string #\newline) "    ")
                   (string (char input index)))))
          (concatf output str))
        (incf index))
      output)))

#+common-lisp
(defun indent (&rest string)
  (with-output-to-string (*standard-output*)
    (with-input-from-string (input (apply #'code string))
      (loop
         for line = (read-line input nil)
         while line
         do (write-string "    ")
         do (write-line line)))))


;;; A Form can return a multiple values object calling VALUES, like
;;; values(arg1, arg2, ...). It will work in any context, as well as
;;; returning an individual object. However, if the special variable
;;; `*multiple-value-p*' is NIL, is granted that only the primary
;;; value will be used, so we can optimize to avoid the VALUES
;;; function call.
(defvar *multiple-value-p* nil)

;; A very simple defstruct built on lists. It supports just slot with
;; an optional default initform, and it will create a constructor,
;; predicate and accessors for you.
(defmacro def!struct (name &rest slots)
  (unless (symbolp name)
    (error "It is not a full defstruct implementation."))
  (let* ((name-string (symbol-name name))
         (slot-descriptions
          (mapcar (lambda (sd)
                    (cond
                      ((symbolp sd)
                       (list sd))
                      ((and (listp sd) (car sd) (cddr sd))
                       sd)
                      (t
                       (error "Bad slot description `~S'." sd))))
                  slots))
         (predicate (intern (concat name-string "-P"))))
    `(progn
       ;; Constructor
       (defun ,(intern (concat "MAKE-" name-string)) (&key ,@slot-descriptions)
         (list ',name ,@(mapcar #'car slot-descriptions)))
       ;; Predicate
       (defun ,predicate (x)
         (and (consp x) (eq (car x) ',name)))
       ;; Copier
       (defun ,(intern (concat "COPY-" name-string)) (x)
         (copy-list x))
       ;; Slot accessors
       ,@(with-collect
          (let ((index 1))
            (dolist (slot slot-descriptions)
              (let* ((name (car slot))
                     (accessor-name (intern (concat name-string "-" (string name)))))
                (collect
                    `(defun ,accessor-name (x)
                       (unless (,predicate x)
                         (error "The object `~S' is not of type `~S'" x ,name-string))
                       (nth ,index x)))
                ;; TODO: Implement this with a higher level
                ;; abstraction like defsetf or (defun (setf ..))
                (collect
                    `(define-setf-expander ,accessor-name (x)
                       (let ((object (gensym))
                             (new-value (gensym)))
                         (values (list object)
                                 (list x)
                                 (list new-value)
                                 `(progn
                                    (rplaca (nthcdr ,',index ,object) ,new-value) 
                                    ,new-value)
                                 `(,',accessor-name ,object)))))
                (incf index)))))
       ',name)))


;;; Environment

(def!struct binding
  name
  type
  value
  declarations)

(def!struct lexenv
  variable
  function
  block
  gotag)

(defun lookup-in-lexenv (name lexenv namespace)
  (find name (ecase namespace
                (variable (lexenv-variable lexenv))
                (function (lexenv-function lexenv))
                (block    (lexenv-block    lexenv))
                (gotag    (lexenv-gotag    lexenv)))
        :key #'binding-name))

(defun push-to-lexenv (binding lexenv namespace)
  (ecase namespace
    (variable (push binding (lexenv-variable lexenv)))
    (function (push binding (lexenv-function lexenv)))
    (block    (push binding (lexenv-block    lexenv)))
    (gotag    (push binding (lexenv-gotag    lexenv)))))

(defun extend-lexenv (bindings lexenv namespace)
  (let ((env (copy-lexenv lexenv)))
    (dolist (binding (reverse bindings) env)
      (push-to-lexenv binding env namespace))))


(defvar *environment* (make-lexenv))

(defvar *variable-counter* 0)

(defun gvarname (symbol)
  (declare (ignore symbol))
  (code "v" (incf *variable-counter*)))

(defun translate-variable (symbol)
  (awhen (lookup-in-lexenv symbol *environment* 'variable)
    (binding-value it)))

(defun extend-local-env (args)
  (let ((new (copy-lexenv *environment*)))
    (dolist (symbol args new)
      (let ((b (make-binding :name symbol :type 'variable :value (gvarname symbol))))
        (push-to-lexenv b new 'variable)))))

;;; Toplevel compilations
(defvar *toplevel-compilations* nil)

(defun toplevel-compilation (string)
  (push string *toplevel-compilations*))

(defun null-or-empty-p (x)
  (zerop (length x)))

(defun get-toplevel-compilations ()
  (reverse (remove-if #'null-or-empty-p *toplevel-compilations*)))

(defun %compile-defmacro (name lambda)
  (toplevel-compilation (ls-compile `',name))
  (let ((binding (make-binding :name name :type 'macro :value lambda)))
    (push-to-lexenv binding  *environment* 'function))
  name)

(defun global-binding (name type namespace)
  (or (lookup-in-lexenv name *environment* namespace)
      (let ((b (make-binding :name name :type type :value nil)))
        (push-to-lexenv b *environment* namespace)
        b)))

(defun claimp (symbol namespace claim)
  (let ((b (lookup-in-lexenv symbol *environment* namespace)))
    (and b (member claim (binding-declarations b)))))

(defun !proclaim (decl)
  (case (car decl)
    (special
     (dolist (name (cdr decl))
       (let ((b (global-binding name 'variable 'variable)))
         (push 'special (binding-declarations b)))))
    (notinline
     (dolist (name (cdr decl))
       (let ((b (global-binding name 'function 'function)))
         (push 'notinline (binding-declarations b)))))
    (constant
     (dolist (name (cdr decl))
       (let ((b (global-binding name 'variable 'variable)))
         (push 'constant (binding-declarations b)))))))

#+jscl
(fset 'proclaim #'!proclaim)

(defun %define-symbol-macro (name expansion)
  (let ((b (make-binding :name name :type 'macro :value expansion)))
    (push-to-lexenv b *environment* 'variable)
    name))

#+jscl
(defmacro define-symbol-macro (name expansion)
  `(%define-symbol-macro ',name ',expansion))


;;; Special forms

(defvar *compilations* nil)

(defmacro define-compilation (name args &body body)
  ;; Creates a new primitive `name' with parameters args and
  ;; @body. The body can access to the local environment through the
  ;; variable *ENVIRONMENT*.
  `(push (list ',name (lambda ,args (block ,name ,@body)))
         *compilations*))

(define-compilation if (condition true false)
  (code "(" (ls-compile condition) " !== " (ls-compile nil)
        " ? " (ls-compile true *multiple-value-p*)
        " : " (ls-compile false *multiple-value-p*)
        ")"))

(defvar *ll-keywords* '(&optional &rest &key))

(defun list-until-keyword (list)
  (if (or (null list) (member (car list) *ll-keywords*))
      nil
      (cons (car list) (list-until-keyword (cdr list)))))

(defun ll-section (keyword ll)
  (list-until-keyword (cdr (member keyword ll))))

(defun ll-required-arguments (ll)
  (list-until-keyword ll))

(defun ll-optional-arguments-canonical (ll)
  (mapcar #'ensure-list (ll-section '&optional ll)))

(defun ll-optional-arguments (ll)
  (mapcar #'car (ll-optional-arguments-canonical ll)))

(defun ll-rest-argument (ll)
  (let ((rest (ll-section '&rest ll)))
    (when (cdr rest)
      (error "Bad lambda-list `~S'." ll))
    (car rest)))

(defun ll-keyword-arguments-canonical (ll)
  (flet ((canonicalize (keyarg)
	   ;; Build a canonical keyword argument descriptor, filling
	   ;; the optional fields. The result is a list of the form
	   ;; ((keyword-name var) init-form).
           (let ((arg (ensure-list keyarg)))
             (cons (if (listp (car arg))
                       (car arg)
                       (list (intern (symbol-name (car arg)) "KEYWORD") (car arg)))
                   (cdr arg)))))
    (mapcar #'canonicalize (ll-section '&key ll))))

(defun ll-keyword-arguments (ll)
  (mapcar (lambda (keyarg) (second (first keyarg)))
	  (ll-keyword-arguments-canonical ll)))

(defun ll-svars (lambda-list)
  (let ((args
         (append
          (ll-keyword-arguments-canonical lambda-list)
          (ll-optional-arguments-canonical lambda-list))))
    (remove nil (mapcar #'third args))))

(defun lambda-name/docstring-wrapper (name docstring &rest strs)
  (if (or name docstring)
      (js!selfcall
        "var func = " (join strs) ";" *newline*
        (when name
          (code "func.fname = '" (escape-string name) "';" *newline*))
        (when docstring
          (code "func.docstring = '" (escape-string docstring) "';" *newline*))
        "return func;" *newline*)
      (apply #'code strs)))

(defun lambda-check-argument-count
    (n-required-arguments n-optional-arguments rest-p)
  ;; Note: Remember that we assume that the number of arguments of a
  ;; call is at least 1 (the values argument).
  (let ((min n-required-arguments)
        (max (if rest-p 'n/a (+ n-required-arguments n-optional-arguments))))
    (block nil
      ;; Special case: a positive exact number of arguments.
      (when (and (< 0 min) (eql min max))
        (return (code "checkArgs(nargs, " min ");" *newline*)))
      ;; General case:
      (code
       (when (< 0 min)
         (code "checkArgsAtLeast(nargs, " min ");" *newline*))
       (when (numberp max)
         (code "checkArgsAtMost(nargs, " max ");" *newline*))))))

(defun compile-lambda-optional (ll)
  (let* ((optional-arguments (ll-optional-arguments-canonical ll))
	 (n-required-arguments (length (ll-required-arguments ll)))
	 (n-optional-arguments (length optional-arguments)))
    (when optional-arguments
      (code "switch(nargs){" *newline*
            (let ((cases nil)
                  (idx 0))
              (progn
                (while (< idx n-optional-arguments)
                  (let ((arg (nth idx optional-arguments)))
                    (push (code "case " (+ idx n-required-arguments) ":" *newline*
                                (indent (translate-variable (car arg))
                                        "="
                                        (ls-compile (cadr arg)) ";" *newline*)
                                (when (third arg)
                                  (indent (translate-variable (third arg))
                                          "="
                                          (ls-compile nil)
                                          ";" *newline*)))
                          cases)
                    (incf idx)))
                (push (code "default: break;" *newline*) cases)
                (join (reverse cases))))
            "}" *newline*))))

(defun compile-lambda-rest (ll)
  (let ((n-required-arguments (length (ll-required-arguments ll)))
	(n-optional-arguments (length (ll-optional-arguments ll)))
	(rest-argument (ll-rest-argument ll)))
    (when rest-argument
      (let ((js!rest (translate-variable rest-argument)))
        (code "var " js!rest "= " (ls-compile nil) ";" *newline*
              "for (var i = nargs-1; i>=" (+ n-required-arguments n-optional-arguments)
              "; i--)" *newline*
              (indent js!rest " = {car: arguments[i+2], cdr: " js!rest "};" *newline*))))))

(defun compile-lambda-parse-keywords (ll)
  (let ((n-required-arguments
	 (length (ll-required-arguments ll)))
	(n-optional-arguments
	 (length (ll-optional-arguments ll)))
	(keyword-arguments
	 (ll-keyword-arguments-canonical ll)))
    (code
     ;; Declare variables
     (mapconcat (lambda (arg)
		  (let ((var (second (car arg))))
		    (code "var " (translate-variable var) "; " *newline*
                          (when (third arg)
                            (code "var " (translate-variable (third arg))
                                  " = " (ls-compile nil)
                                  ";" *newline*)))))
		keyword-arguments)
     ;; Parse keywords
     (flet ((parse-keyword (keyarg)
	      ;; ((keyword-name var) init-form)
	      (code "for (i=" (+ n-required-arguments n-optional-arguments)
                    "; i<nargs; i+=2){" *newline*
                    (indent
                     "if (arguments[i+2] === " (ls-compile (caar keyarg)) "){" *newline*
                     (indent (translate-variable (cadr (car keyarg)))
                             " = arguments[i+3];"
                             *newline*
                             (let ((svar (third keyarg)))
                               (when svar
                                 (code (translate-variable svar) " = " (ls-compile t) ";" *newline*)))
                             "break;" *newline*)
                     "}" *newline*)
                    "}" *newline*
                    ;; Default value
                    "if (i == nargs){" *newline*
                    (indent (translate-variable (cadr (car keyarg))) " = " (ls-compile (cadr keyarg)) ";" *newline*)
                    "}" *newline*)))
       (when keyword-arguments
         (code "var i;" *newline*
               (mapconcat #'parse-keyword keyword-arguments))))
     ;; Check for unknown keywords
     (when keyword-arguments
       (code "for (i=" (+ n-required-arguments n-optional-arguments)
             "; i<nargs; i+=2){" *newline*
             (indent "if ("
                     (join (mapcar (lambda (x)
                                     (concat "arguments[i+2] !== " (ls-compile (caar x))))
                                   keyword-arguments)
                           " && ")
                     ")" *newline*
                     (indent
                      "throw 'Unknown keyword argument ' + xstring(arguments[i].name);" *newline*))
             "}" *newline*)))))

(defun parse-lambda-list (ll)
  (values (ll-required-arguments ll)
          (ll-optional-arguments ll)
          (ll-keyword-arguments  ll)
          (ll-rest-argument      ll)))

;;; Process BODY for declarations and/or docstrings. Return as
;;; multiple values the BODY without docstrings or declarations, the
;;; list of declaration forms and the docstring.
(defun parse-body (body &key declarations docstring)
  (let ((value-declarations)
        (value-docstring))
    ;; Parse declarations
    (when declarations
      (do* ((rest body (cdr rest))
            (form (car rest) (car rest)))
           ((or (atom form) (not (eq (car form) 'declare)))
            (setf body rest))
        (push form value-declarations)))
    ;; Parse docstring
    (when (and docstring
               (stringp (car body))
               (not (null (cdr body))))
      (setq value-docstring (car body))
      (setq body (cdr body)))
    (values body value-declarations value-docstring)))

;;; Compile a lambda function with lambda list LL and body BODY. If
;;; NAME is given, it should be a constant string and it will become
;;; the name of the function. If BLOCK is non-NIL, a named block is
;;; created around the body. NOTE: No block (even anonymous) is
;;; created if BLOCk is NIL.
(defun compile-lambda (ll body &key name block)
  (multiple-value-bind (required-arguments
                        optional-arguments
                        keyword-arguments
                        rest-argument)
      (parse-lambda-list ll)
    (multiple-value-bind (body decls documentation)
        (parse-body body :declarations t :docstring t)
      (declare (ignore decls))
      (let ((n-required-arguments (length required-arguments))
            (n-optional-arguments (length optional-arguments))
            (*environment* (extend-local-env
                            (append (ensure-list rest-argument)
                                    required-arguments
                                    optional-arguments
                                    keyword-arguments
                                    (ll-svars ll)))))
        (lambda-name/docstring-wrapper name documentation
         "(function ("
         (join (list* "values"
                      "nargs"
                      (mapcar #'translate-variable
                              (append required-arguments optional-arguments)))
               ",")
         "){" *newline*
         (indent
          ;; Check number of arguments
          (lambda-check-argument-count n-required-arguments
                                       n-optional-arguments
                                       (or rest-argument keyword-arguments))
                                        (compile-lambda-optional ll)
                                        (compile-lambda-rest ll)
                                        (compile-lambda-parse-keywords ll)
                                        (let ((*multiple-value-p* t))
                                          (if block
                                              (ls-compile-block `((block ,block ,@body)) t)
                                              (ls-compile-block body t))))
         "})")))))


(defun setq-pair (var val)
  (let ((b (lookup-in-lexenv var *environment* 'variable)))
    (cond
      ((and b
            (eq (binding-type b) 'variable)
            (not (member 'special (binding-declarations b)))
            (not (member 'constant (binding-declarations b))))
       (code (binding-value b) " = " (ls-compile val)))
      ((and b (eq (binding-type b) 'macro))
       (ls-compile `(setf ,var ,val)))
      (t
       (ls-compile `(set ',var ,val))))))


(define-compilation setq (&rest pairs)
  (let ((result ""))
    (while t
      (cond
	((null pairs) (return))
	((null (cdr pairs))
	 (error "Odd pairs in SETQ"))
	(t
	 (concatf result
	   (concat (setq-pair (car pairs) (cadr pairs))
		   (if (null (cddr pairs)) "" ", ")))
	 (setq pairs (cddr pairs)))))
    (code "(" result ")")))


;;; Compilation of literals an object dumping

(defun escape-string (string)
  (let ((output "")
        (index 0)
        (size (length string)))
    (while (< index size)
      (let ((ch (char string index)))
        (when (or (char= ch #\") (char= ch #\\))
          (setq output (concat output "\\")))
        (when (or (char= ch #\newline))
          (setq output (concat output "\\"))
          (setq ch #\n))
        (setq output (concat output (string ch))))
      (incf index))
    output))

(defvar *literal-table* nil)
(defvar *literal-counter* 0)

;;; BOOTSTRAP MAGIC: During bootstrap, we record the macro definitions
;;; as lists. Once everything is compiled, we want to dump the whole
;;; global environment to the output file to reproduce it in the
;;; run-time. However, the environment must contain expander functions
;;; rather than lists. We do not know how to dump function objects
;;; itself, so we mark the definitions with this object and the
;;; compiler will be called when this object has to be dumped.
;;; Backquote/unquote does a similar magic, but this use is exclusive.
(defvar *magic-unquote-marker* (gensym "MAGIC-UNQUOTE"))

(defun genlit ()
  (code "l" (incf *literal-counter*)))

(defun dump-symbol (symbol)
  #+common-lisp
  (let ((package (symbol-package symbol)))
    (if (eq package (find-package "KEYWORD"))
        (code "{name: " (dump-string (symbol-name symbol))
              ", 'package': " (dump-string (package-name package)) "}")
        (code "{name: " (dump-string (symbol-name symbol)) "}")))
  #+jscl
  (let ((package (symbol-package symbol)))
    (if (null package)
        (code "{name: " (dump-symbol (symbol-name symbol)) "}")
        (ls-compile `(intern ,(symbol-name symbol) ,(package-name package))))))

(defun dump-cons (cons)
  (let ((head (butlast cons))
        (tail (last cons)))
    (code "QIList("
          (join-trailing (mapcar (lambda (x) (literal x t)) head) ",")
          (literal (car tail) t)
          ","
          (literal (cdr tail) t)
          ")")))

(defun dump-array (array)
  (let ((elements (vector-to-list array)))
    (concat "[" (join (mapcar #'literal elements) ", ") "]")))

(defun dump-string (string)
  (code "make_lisp_string(\"" (escape-string string) "\")"))

(defun literal (sexp &optional recursive)
  (cond
    ((integerp sexp) (integer-to-string sexp))
    ((floatp sexp) (float-to-string sexp))
    ((characterp sexp) (code "\"" (escape-string (string sexp)) "\""))
    (t
     (or (cdr (assoc sexp *literal-table* :test #'equal))
         (let ((dumped (typecase sexp
                         (symbol (dump-symbol sexp))
<<<<<<< HEAD
                         (cons (dump-cons sexp))
                         (string (dump-string sexp))
=======
                         (cons
                          (if (eq (car sexp) *magic-unquote-marker*)
                              (ls-compile (cdr sexp))
                              (dump-cons sexp)))
>>>>>>> 600d6d49
                         (array (dump-array sexp)))))
           (if (and recursive (not (symbolp sexp)))
               dumped
               (let ((jsvar (genlit)))
                 (push (cons sexp jsvar) *literal-table*)
                 (toplevel-compilation (code "var " jsvar " = " dumped))
                 jsvar)))))))


(define-compilation quote (sexp)
  (literal sexp))

(define-compilation %while (pred &rest body)
  (js!selfcall
    "while(" (ls-compile pred) " !== " (ls-compile nil) "){" *newline*
    (indent (ls-compile-block body))
    "}"
    "return " (ls-compile nil) ";" *newline*))

(define-compilation function (x)
  (cond
    ((and (listp x) (eq (car x) 'lambda))
     (compile-lambda (cadr x) (cddr x)))
    ((and (listp x) (eq (car x) 'named-lambda))
     ;; TODO: destructuring-bind now! Do error checking manually is
     ;; very annoying.
     (let ((name (cadr x))
           (ll (caddr x))
           (body (cdddr x)))
       (compile-lambda ll body
                       :name (symbol-name name)
                       :block name)))
    ((symbolp x)
     (let ((b (lookup-in-lexenv x *environment* 'function)))
       (if b
	   (binding-value b)
	   (ls-compile `(symbol-function ',x)))))))


(defun make-function-binding (fname)
  (make-binding :name fname :type 'function :value (gvarname fname)))

(defun compile-function-definition (list)
  (compile-lambda (car list) (cdr list)))

(defun translate-function (name)
  (let ((b (lookup-in-lexenv name *environment* 'function)))
    (and b (binding-value b))))

(define-compilation flet (definitions &rest body)
  (let* ((fnames (mapcar #'car definitions))
         (cfuncs (mapcar (lambda (def)
                           (compile-lambda (cadr def)
                                           `((block ,(car def)
                                               ,@(cddr def)))))
                         definitions))
         (*environment*
          (extend-lexenv (mapcar #'make-function-binding fnames)
                         *environment*
                         'function)))
    (code "(function("
          (join (mapcar #'translate-function fnames) ",")
          "){" *newline*
          (let ((body (ls-compile-block body t)))
            (indent body))
          "})(" (join cfuncs ",") ")")))

(define-compilation labels (definitions &rest body)
  (let* ((fnames (mapcar #'car definitions))
	 (*environment*
          (extend-lexenv (mapcar #'make-function-binding fnames)
                         *environment*
                         'function)))
    (js!selfcall
      (mapconcat (lambda (func)
		   (code "var " (translate-function (car func))
                         " = " (compile-lambda (cadr func)
                                               `((block ,(car func) ,@(cddr func))))
                         ";" *newline*))
		 definitions)
      (ls-compile-block body t))))


(defvar *compiling-file* nil)
(define-compilation eval-when-compile (&rest body)
  (if *compiling-file*
      (progn
        (eval (cons 'progn body))
        nil)
      (ls-compile `(progn ,@body))))

(defmacro define-transformation (name args form)
  `(define-compilation ,name ,args
     (ls-compile ,form)))

(define-compilation progn (&rest body)
  (if (null (cdr body))
      (ls-compile (car body) *multiple-value-p*)
      (js!selfcall (ls-compile-block body t))))

(defun special-variable-p (x)
  (and (claimp x 'variable 'special) t))

;;; Wrap CODE to restore the symbol values of the dynamic
;;; bindings. BINDINGS is a list of pairs of the form
;;; (SYMBOL . PLACE),  where PLACE is a Javascript variable
;;; name to initialize the symbol value and where to stored
;;; the old value.
(defun let-binding-wrapper (bindings body)
  (when (null bindings)
    (return-from let-binding-wrapper body))
  (code
   "try {" *newline*
   (indent "var tmp;" *newline*
           (mapconcat
            (lambda (b)
              (let ((s (ls-compile `(quote ,(car b)))))
                (code "tmp = " s ".value;" *newline*
                      s ".value = " (cdr b) ";" *newline*
                      (cdr b) " = tmp;" *newline*)))
            bindings)
           body *newline*)
   "}" *newline*
   "finally {"  *newline*
   (indent
    (mapconcat (lambda (b)
                 (let ((s (ls-compile `(quote ,(car b)))))
                   (code s ".value" " = " (cdr b) ";" *newline*)))
               bindings))
   "}" *newline*))

(define-compilation let (bindings &rest body)
  (let* ((bindings (mapcar #'ensure-list bindings))
         (variables (mapcar #'first bindings))
         (cvalues (mapcar #'ls-compile (mapcar #'second bindings)))
         (*environment* (extend-local-env (remove-if #'special-variable-p variables)))
         (dynamic-bindings))
    (code "(function("
          (join (mapcar (lambda (x)
                          (if (special-variable-p x)
                              (let ((v (gvarname x)))
                                (push (cons x v) dynamic-bindings)
                                v)
                              (translate-variable x)))
                        variables)
                ",")
          "){" *newline*
          (let ((body (ls-compile-block body t)))
            (indent (let-binding-wrapper dynamic-bindings body)))
          "})(" (join cvalues ",") ")")))


;;; Return the code to initialize BINDING, and push it extending the
;;; current lexical environment if the variable is not special.
(defun let*-initialize-value (binding)
  (let ((var (first binding))
        (value (second binding)))
    (if (special-variable-p var)
        (code (ls-compile `(setq ,var ,value)) ";" *newline*)
        (let* ((v (gvarname var))
               (b (make-binding :name var :type 'variable :value v)))
          (prog1 (code "var " v " = " (ls-compile value) ";" *newline*)
            (push-to-lexenv b *environment* 'variable))))))

;;; Wrap BODY to restore the symbol values of SYMBOLS after body. It
;;; DOES NOT generate code to initialize the value of the symbols,
;;; unlike let-binding-wrapper.
(defun let*-binding-wrapper (symbols body)
  (when (null symbols)
    (return-from let*-binding-wrapper body))
  (let ((store (mapcar (lambda (s) (cons s (gvarname s)))
                       (remove-if-not #'special-variable-p symbols))))
    (code
     "try {" *newline*
     (indent
      (mapconcat (lambda (b)
                   (let ((s (ls-compile `(quote ,(car b)))))
                     (code "var " (cdr b) " = " s ".value;" *newline*)))
                 store)
      body)
     "}" *newline*
     "finally {" *newline*
     (indent
      (mapconcat (lambda (b)
                   (let ((s (ls-compile `(quote ,(car b)))))
                     (code s ".value" " = " (cdr b) ";" *newline*)))
                 store))
     "}" *newline*)))

(define-compilation let* (bindings &rest body)
  (let ((bindings (mapcar #'ensure-list bindings))
        (*environment* (copy-lexenv *environment*)))
    (js!selfcall
      (let ((specials (remove-if-not #'special-variable-p (mapcar #'first bindings)))
            (body (concat (mapconcat #'let*-initialize-value bindings)
                          (ls-compile-block body t))))
        (let*-binding-wrapper specials body)))))


(define-compilation block (name &rest body)
  ;; We use Javascript exceptions to implement non local control
  ;; transfer. Exceptions has dynamic scoping, so we use a uniquely
  ;; generated object to identify the block. The instance of a empty
  ;; array is used to distinguish between nested dynamic Javascript
  ;; exceptions. See https://github.com/davazp/jscl/issues/64 for
  ;; futher details.
  (let* ((idvar (gvarname name))
         (b (make-binding :name name :type 'block :value idvar)))
    (when *multiple-value-p*
      (push 'multiple-value (binding-declarations b)))
    (let* ((*environment* (extend-lexenv (list b) *environment* 'block))
           (cbody (ls-compile-block body t)))
      (if (member 'used (binding-declarations b))
          (js!selfcall
            "try {" *newline*
            "var " idvar " = [];" *newline*
            (indent cbody)
            "}" *newline*
            "catch (cf){" *newline*
            "    if (cf.type == 'block' && cf.id == " idvar ")" *newline*
            (if *multiple-value-p*
                "        return values.apply(this, forcemv(cf.values));"
                "        return cf.values;")
            *newline*
            "    else" *newline*
            "        throw cf;" *newline*
            "}" *newline*)
          (js!selfcall cbody)))))

(define-compilation return-from (name &optional value)
  (let* ((b (lookup-in-lexenv name *environment* 'block))
         (multiple-value-p (member 'multiple-value (binding-declarations b))))
    (when (null b)
      (error "Return from unknown block `~S'." (symbol-name name)))
    (push 'used (binding-declarations b))
    ;; The binding value is the name of a variable, whose value is the
    ;; unique identifier of the block as exception. We can't use the
    ;; variable name itself, because it could not to be unique, so we
    ;; capture it in a closure.
    (js!selfcall
      (when multiple-value-p (code "var values = mv;" *newline*))
      "throw ({"
      "type: 'block', "
      "id: " (binding-value b) ", "
      "values: " (ls-compile value multiple-value-p) ", "
      "message: 'Return from unknown block " (symbol-name name) ".'"
      "})")))

(define-compilation catch (id &rest body)
  (js!selfcall
    "var id = " (ls-compile id) ";" *newline*
    "try {" *newline*
    (indent (ls-compile-block body t)) *newline*
    "}" *newline*
    "catch (cf){" *newline*
    "    if (cf.type == 'catch' && cf.id == id)" *newline*
    (if *multiple-value-p*
        "        return values.apply(this, forcemv(cf.values));"
        "        return pv.apply(this, forcemv(cf.values));")
    *newline*
    "    else" *newline*
    "        throw cf;" *newline*
    "}" *newline*))

(define-compilation throw (id value)
  (js!selfcall
    "var values = mv;" *newline*
    "throw ({"
    "type: 'catch', "
    "id: " (ls-compile id) ", "
    "values: " (ls-compile value t) ", "
    "message: 'Throw uncatched.'"
    "})"))

(defun go-tag-p (x)
  (or (integerp x) (symbolp x)))

(defun declare-tagbody-tags (tbidx body)
  (let* ((go-tag-counter 0)
         (bindings
          (mapcar (lambda (label)
                    (let ((tagidx (integer-to-string (incf go-tag-counter))))
                      (make-binding :name label :type 'gotag :value (list tbidx tagidx))))
                  (remove-if-not #'go-tag-p body))))
    (extend-lexenv bindings *environment* 'gotag)))

(define-compilation tagbody (&rest body)
  ;; Ignore the tagbody if it does not contain any go-tag. We do this
  ;; because 1) it is easy and 2) many built-in forms expand to a
  ;; implicit tagbody, so we save some space.
  (unless (some #'go-tag-p body)
    (return-from tagbody (ls-compile `(progn ,@body nil))))
  ;; The translation assumes the first form in BODY is a label
  (unless (go-tag-p (car body))
    (push (gensym "START") body))
  ;; Tagbody compilation
  (let ((branch (gvarname 'branch))
        (tbidx (gvarname 'tbidx)))
    (let ((*environment* (declare-tagbody-tags tbidx body))
          initag)
      (let ((b (lookup-in-lexenv (first body) *environment* 'gotag)))
        (setq initag (second (binding-value b))))
      (js!selfcall
        ;; TAGBODY branch to take
        "var " branch " = " initag ";" *newline*
        "var " tbidx " = [];" *newline*
        "tbloop:" *newline*
        "while (true) {" *newline*
        (indent "try {" *newline*
                (indent (let ((content ""))
                          (code "switch(" branch "){" *newline*
                                "case " initag ":" *newline*
                                (dolist (form (cdr body) content)
                                  (concatf content
                                    (if (not (go-tag-p form))
                                        (indent (ls-compile form) ";" *newline*)
                                        (let ((b (lookup-in-lexenv form *environment* 'gotag)))
                                          (code "case " (second (binding-value b)) ":" *newline*)))))
                                "default:" *newline*
                                "    break tbloop;" *newline*
                                "}" *newline*)))
                "}" *newline*
                "catch (jump) {" *newline*
                "    if (jump.type == 'tagbody' && jump.id == " tbidx ")" *newline*
                "        " branch " = jump.label;" *newline*
                "    else" *newline*
                "        throw(jump);" *newline*
                "}" *newline*)
        "}" *newline*
        "return " (ls-compile nil) ";" *newline*))))

(define-compilation go (label)
  (let ((b (lookup-in-lexenv label *environment* 'gotag))
        (n (cond
             ((symbolp label) (symbol-name label))
             ((integerp label) (integer-to-string label)))))
    (when (null b)
      (error "Unknown tag `~S'" label))
    (js!selfcall
      "throw ({"
      "type: 'tagbody', "
      "id: " (first (binding-value b)) ", "
      "label: " (second (binding-value b)) ", "
      "message: 'Attempt to GO to non-existing tag " n "'"
      "})" *newline*)))

(define-compilation unwind-protect (form &rest clean-up)
  (js!selfcall
    "var ret = " (ls-compile nil) ";" *newline*
    "try {" *newline*
    (indent "ret = " (ls-compile form) ";" *newline*)
    "} finally {" *newline*
    (indent (ls-compile-block clean-up))
    "}" *newline*
    "return ret;" *newline*))

(define-compilation multiple-value-call (func-form &rest forms)
  (js!selfcall
    "var func = " (ls-compile func-form) ";" *newline*
    "var args = [" (if *multiple-value-p* "values" "pv") ", 0];" *newline*
    "return "
    (js!selfcall
      "var values = mv;" *newline*
      "var vs;" *newline*
      (mapconcat (lambda (form)
                   (code "vs = " (ls-compile form t) ";" *newline*
                         "if (typeof vs === 'object' && 'multiple-value' in vs)" *newline*
                         (indent "args = args.concat(vs);" *newline*)
                         "else" *newline*
                         (indent "args.push(vs);" *newline*)))
                 forms)
      "args[1] = args.length-2;" *newline*
      "return func.apply(window, args);" *newline*) ";" *newline*))

(define-compilation multiple-value-prog1 (first-form &rest forms)
  (js!selfcall
    "var args = " (ls-compile first-form *multiple-value-p*) ";" *newline*
    (ls-compile-block forms)
    "return args;" *newline*))


;;; Javascript FFI

(define-compilation %js-vref (var) var)

(define-compilation %js-vset (var val)
  (code "(" var " = " (ls-compile val) ")"))

(define-setf-expander %js-vref (var)
  (let ((new-value (gensym)))
    (unless (stringp var)
      (error "`~S' is not a string." var))
    (values nil
            (list var)
            (list new-value)
            `(%js-vset ,var ,new-value)
            `(%js-vref ,var))))


;;; Backquote implementation.
;;;
;;;    Author: Guy L. Steele Jr.     Date: 27 December 1985
;;;    Tested under Symbolics Common Lisp and Lucid Common Lisp.
;;;    This software is in the public domain.

;;;    The following are unique tokens used during processing.
;;;    They need not be symbols; they need not even be atoms.
(defvar *comma* 'unquote)
(defvar *comma-atsign* 'unquote-splicing)

(defvar *bq-list* (make-symbol "BQ-LIST"))
(defvar *bq-append* (make-symbol "BQ-APPEND"))
(defvar *bq-list** (make-symbol "BQ-LIST*"))
(defvar *bq-nconc* (make-symbol "BQ-NCONC"))
(defvar *bq-clobberable* (make-symbol "BQ-CLOBBERABLE"))
(defvar *bq-quote* (make-symbol "BQ-QUOTE"))
(defvar *bq-quote-nil* (list *bq-quote* nil))

;;; BACKQUOTE is an ordinary macro (not a read-macro) that processes
;;; the expression foo, looking for occurrences of #:COMMA,
;;; #:COMMA-ATSIGN, and #:COMMA-DOT.  It constructs code in strict
;;; accordance with the rules on pages 349-350 of the first edition
;;; (pages 528-529 of this second edition).  It then optionally
;;; applies a code simplifier.

;;; If the value of *BQ-SIMPLIFY* is non-NIL, then BACKQUOTE
;;; processing applies the code simplifier.  If the value is NIL,
;;; then the code resulting from BACKQUOTE is exactly that
;;; specified by the official rules.
(defparameter *bq-simplify* t)

(defmacro backquote (x)
  (bq-completely-process x))

;;; Backquote processing proceeds in three stages:
;;;
;;; (1) BQ-PROCESS applies the rules to remove occurrences of
;;; #:COMMA, #:COMMA-ATSIGN, and #:COMMA-DOT corresponding to
;;; this level of BACKQUOTE.  (It also causes embedded calls to
;;; BACKQUOTE to be expanded so that nesting is properly handled.)
;;; Code is produced that is expressed in terms of functions
;;; #:BQ-LIST, #:BQ-APPEND, and #:BQ-CLOBBERABLE.  This is done
;;; so that the simplifier will simplify only list construction
;;; functions actually generated by BACKQUOTE and will not involve
;;; any user code in the simplification.  #:BQ-LIST means LIST,
;;; #:BQ-APPEND means APPEND, and #:BQ-CLOBBERABLE means IDENTITY
;;; but indicates places where "%." was used and where NCONC may
;;; therefore be introduced by the simplifier for efficiency.
;;;
;;; (2) BQ-SIMPLIFY, if used, rewrites the code produced by
;;; BQ-PROCESS to produce equivalent but faster code.  The
;;; additional functions #:BQ-LIST* and #:BQ-NCONC may be
;;; introduced into the code.
;;;
;;; (3) BQ-REMOVE-TOKENS goes through the code and replaces
;;; #:BQ-LIST with LIST, #:BQ-APPEND with APPEND, and so on.
;;; #:BQ-CLOBBERABLE is simply eliminated (a call to it being
;;; replaced by its argument).  #:BQ-LIST* is replaced by either
;;; LIST* or CONS (the latter is used in the two-argument case,
;;; purely to make the resulting code a tad more readable).

(defun bq-completely-process (x)
  (let ((raw-result (bq-process x)))
    (bq-remove-tokens (if *bq-simplify*
                          (bq-simplify raw-result)
                          raw-result))))

(defun bq-process (x)
  (cond ((atom x)
         (list *bq-quote* x))
        ((eq (car x) 'backquote)
         (bq-process (bq-completely-process (cadr x))))
        ((eq (car x) *comma*) (cadr x))
        ((eq (car x) *comma-atsign*)
         (error ",@~S after `" (cadr x)))
        ;; ((eq (car x) *comma-dot*)
        ;;  ;; (error ",.~S after `" (cadr x))
        ;;  (error "ill-formed"))
        (t (do ((p x (cdr p))
                (q '() (cons (bracket (car p)) q)))
               ((atom p)
                (cons *bq-append*
                      (nreconc q (list (list *bq-quote* p)))))
             (when (eq (car p) *comma*)
               (unless (null (cddr p))
                 (error "Malformed ,~S" p))
               (return (cons *bq-append*
                             (nreconc q (list (cadr p))))))
             (when (eq (car p) *comma-atsign*)
               (error "Dotted ,@~S" p))
             ;; (when (eq (car p) *comma-dot*)
             ;;   ;; (error "Dotted ,.~S" p)
             ;;   (error "Dotted"))
             ))))

;;; This implements the bracket operator of the formal rules.
(defun bracket (x)
  (cond ((atom x)
         (list *bq-list* (bq-process x)))
        ((eq (car x) *comma*)
         (list *bq-list* (cadr x)))
        ((eq (car x) *comma-atsign*)
         (cadr x))
        ;; ((eq (car x) *comma-dot*)
        ;;  (list *bq-clobberable* (cadr x)))
        (t (list *bq-list* (bq-process x)))))

;;; This auxiliary function is like MAPCAR but has two extra
;;; purposes: (1) it handles dotted lists; (2) it tries to make
;;; the result share with the argument x as much as possible.
(defun maptree (fn x)
  (if (atom x)
      (funcall fn x)
      (let ((a (funcall fn (car x)))
            (d (maptree fn (cdr x))))
        (if (and (eql a (car x)) (eql d (cdr x)))
            x
            (cons a d)))))

;;; This predicate is true of a form that when read looked
;;; like %@foo or %.foo.
(defun bq-splicing-frob (x)
  (and (consp x)
       (or (eq (car x) *comma-atsign*)
           ;; (eq (car x) *comma-dot*)
           )))

;;; This predicate is true of a form that when read
;;; looked like %@foo or %.foo or just plain %foo.
(defun bq-frob (x)
  (and (consp x)
       (or (eq (car x) *comma*)
           (eq (car x) *comma-atsign*)
           ;; (eq (car x) *comma-dot*)
           )))

;;; The simplifier essentially looks for calls to #:BQ-APPEND and
;;; tries to simplify them.  The arguments to #:BQ-APPEND are
;;; processed from right to left, building up a replacement form.
;;; At each step a number of special cases are handled that,
;;; loosely speaking, look like this:
;;;
;;;  (APPEND (LIST a b c) foo) => (LIST* a b c foo)
;;;       provided a, b, c are not splicing frobs
;;;  (APPEND (LIST* a b c) foo) => (LIST* a b (APPEND c foo))
;;;       provided a, b, c are not splicing frobs
;;;  (APPEND (QUOTE (x)) foo) => (LIST* (QUOTE x) foo)
;;;  (APPEND (CLOBBERABLE x) foo) => (NCONC x foo)
(defun bq-simplify (x)
  (if (atom x)
      x
      (let ((x (if (eq (car x) *bq-quote*)
                   x
                   (maptree #'bq-simplify x))))
        (if (not (eq (car x) *bq-append*))
            x
            (bq-simplify-args x)))))

(defun bq-simplify-args (x)
  (do ((args (reverse (cdr x)) (cdr args))
       (result
         nil
         (cond ((atom (car args))
                (bq-attach-append *bq-append* (car args) result))
               ((and (eq (caar args) *bq-list*)
                     (notany #'bq-splicing-frob (cdar args)))
                (bq-attach-conses (cdar args) result))
               ((and (eq (caar args) *bq-list**)
                     (notany #'bq-splicing-frob (cdar args)))
                (bq-attach-conses
                  (reverse (cdr (reverse (cdar args))))
                  (bq-attach-append *bq-append*
                                    (car (last (car args)))
                                    result)))
               ((and (eq (caar args) *bq-quote*)
                     (consp (cadar args))
                     (not (bq-frob (cadar args)))
                     (null (cddar args)))
                (bq-attach-conses (list (list *bq-quote*
                                              (caadar args)))
                                  result))
               ((eq (caar args) *bq-clobberable*)
                (bq-attach-append *bq-nconc* (cadar args) result))
               (t (bq-attach-append *bq-append*
                                    (car args)
                                    result)))))
      ((null args) result)))

(defun null-or-quoted (x)
  (or (null x) (and (consp x) (eq (car x) *bq-quote*))))

;;; When BQ-ATTACH-APPEND is called, the OP should be #:BQ-APPEND
;;; or #:BQ-NCONC.  This produces a form (op item result) but
;;; some simplifications are done on the fly:
;;;
;;;  (op '(a b c) '(d e f g)) => '(a b c d e f g)
;;;  (op item 'nil) => item, provided item is not a splicable frob
;;;  (op item 'nil) => (op item), if item is a splicable frob
;;;  (op item (op a b c)) => (op item a b c)
(defun bq-attach-append (op item result)
  (cond ((and (null-or-quoted item) (null-or-quoted result))
         (list *bq-quote* (append (cadr item) (cadr result))))
        ((or (null result) (equal result *bq-quote-nil*))
         (if (bq-splicing-frob item) (list op item) item))
        ((and (consp result) (eq (car result) op))
         (list* (car result) item (cdr result)))
        (t (list op item result))))

;;; The effect of BQ-ATTACH-CONSES is to produce a form as if by
;;; `(LIST* ,@items ,result) but some simplifications are done
;;; on the fly.
;;;
;;;  (LIST* 'a 'b 'c 'd) => '(a b c . d)
;;;  (LIST* a b c 'nil) => (LIST a b c)
;;;  (LIST* a b c (LIST* d e f g)) => (LIST* a b c d e f g)
;;;  (LIST* a b c (LIST d e f g)) => (LIST a b c d e f g)
(defun bq-attach-conses (items result)
  (cond ((and (every #'null-or-quoted items)
              (null-or-quoted result))
         (list *bq-quote*
               (append (mapcar #'cadr items) (cadr result))))
        ((or (null result) (equal result *bq-quote-nil*))
         (cons *bq-list* items))
        ((and (consp result)
              (or (eq (car result) *bq-list*)
                  (eq (car result) *bq-list**)))
         (cons (car result) (append items (cdr result))))
        (t (cons *bq-list** (append items (list result))))))

;;; Removes funny tokens and changes (#:BQ-LIST* a b) into
;;; (CONS a b) instead of (LIST* a b), purely for readability.
(defun bq-remove-tokens (x)
  (cond ((eq x *bq-list*) 'list)
        ((eq x *bq-append*) 'append)
        ((eq x *bq-nconc*) 'nconc)
        ((eq x *bq-list**) 'list*)
        ((eq x *bq-quote*) 'quote)
        ((atom x) x)
        ((eq (car x) *bq-clobberable*)
         (bq-remove-tokens (cadr x)))
        ((and (eq (car x) *bq-list**)
              (consp (cddr x))
              (null (cdddr x)))
         (cons 'cons (maptree #'bq-remove-tokens (cdr x))))
        (t (maptree #'bq-remove-tokens x))))

(define-transformation backquote (form)
  (bq-completely-process form))


;;; Primitives

(defvar *builtins* nil)

(defmacro define-raw-builtin (name args &body body)
  ;; Creates a new primitive function `name' with parameters args and
  ;; @body. The body can access to the local environment through the
  ;; variable *ENVIRONMENT*.
  `(push (list ',name (lambda ,args (block ,name ,@body)))
         *builtins*))

(defmacro define-builtin (name args &body body)
  `(define-raw-builtin ,name ,args
     (let ,(mapcar (lambda (arg) `(,arg (ls-compile ,arg))) args)
       ,@body)))

;;; DECLS is a list of (JSVARNAME TYPE LISPFORM) declarations.
(defmacro type-check (decls &body body)
  `(js!selfcall
     ,@(mapcar (lambda (decl)
                 `(code "var " ,(first decl) " = " ,(third decl) ";" *newline*))
               decls)
     ,@(mapcar (lambda (decl)
                 `(code "if (typeof " ,(first decl) " != '" ,(second decl) "')" *newline*
                        (indent "throw 'The value ' + "
                                ,(first decl)
                                " + ' is not a type "
                                ,(second decl)
                                ".';"
                                *newline*)))
               decls)
     (code "return " (progn ,@body) ";" *newline*)))

;;; VARIABLE-ARITY compiles variable arity operations. ARGS stands for
;;; a variable which holds a list of forms. It will compile them and
;;; store the result in some Javascript variables. BODY is evaluated
;;; with ARGS bound to the list of these variables to generate the
;;; code which performs the transformation on these variables.

(defun variable-arity-call (args function)
  (unless (consp args)
    (error "ARGS must be a non-empty list"))
  (let ((counter 0)
        (fargs '())
        (prelude ""))
    (dolist (x args)
      (cond
        ((floatp x) (push (float-to-string x) fargs))
        ((numberp x) (push (integer-to-string x) fargs))
        (t (let ((v (code "x" (incf counter))))
             (push v fargs)
             (concatf prelude
               (code "var " v " = " (ls-compile x) ";" *newline*
                     "if (typeof " v " !== 'number') throw 'Not a number!';"
                     *newline*))))))
    (js!selfcall prelude (funcall function (reverse fargs)))))


(defmacro variable-arity (args &body body)
  (unless (symbolp args)
    (error "`~S' is not a symbol." args))
  `(variable-arity-call ,args
                        (lambda (,args)
                          (code "return " ,@body ";" *newline*))))

(defun num-op-num (x op y)
  (type-check (("x" "number" x) ("y" "number" y))
    (code "x" op "y")))

(define-raw-builtin + (&rest numbers)
  (if (null numbers)
      "0"
      (variable-arity numbers
	(join numbers "+"))))

(define-raw-builtin - (x &rest others)
  (let ((args (cons x others)))
    (variable-arity args
      (if (null others)
	  (concat "-" (car args))
	  (join args "-")))))

(define-raw-builtin * (&rest numbers)
  (if (null numbers)
      "1"
      (variable-arity numbers
	(join numbers "*"))))

(define-raw-builtin / (x &rest others)
  (let ((args (cons x others)))
    (variable-arity args
      (if (null others)
	  (concat "1 /" (car args))
	  (join args "/")))))

(define-builtin mod (x y) (num-op-num x "%" y))


(defun comparison-conjuntion (vars op)
  (cond
    ((null (cdr vars))
     "true")
    ((null (cddr vars))
     (concat (car vars) op (cadr vars)))
    (t
     (concat (car vars) op (cadr vars)
	     " && "
	     (comparison-conjuntion (cdr vars) op)))))

(defmacro define-builtin-comparison (op sym)
  `(define-raw-builtin ,op (x &rest args)
     (let ((args (cons x args)))
       (variable-arity args
	 (js!bool (comparison-conjuntion args ,sym))))))

(define-builtin-comparison > ">")
(define-builtin-comparison < "<")
(define-builtin-comparison >= ">=")
(define-builtin-comparison <= "<=")
(define-builtin-comparison = "==")

(define-builtin numberp (x)
  (js!bool (code "(typeof (" x ") == \"number\")")))

(define-builtin floor (x)
  (type-check (("x" "number" x))
    "Math.floor(x)"))

(define-builtin expt (x y)
  (type-check (("x" "number" x)
               ("y" "number" y))
    "Math.pow(x, y)"))

(define-builtin float-to-string (x)
  (type-check (("x" "number" x))
    "make_lisp_string(x.toString())"))

(define-builtin cons (x y)
  (code "({car: " x ", cdr: " y "})"))

(define-builtin consp (x)
  (js!bool
   (js!selfcall
     "var tmp = " x ";" *newline*
     "return (typeof tmp == 'object' && 'car' in tmp);" *newline*)))

(define-builtin car (x)
  (js!selfcall
    "var tmp = " x ";" *newline*
    "return tmp === " (ls-compile nil)
    "? " (ls-compile nil)
    ": tmp.car;" *newline*))

(define-builtin cdr (x)
  (js!selfcall
    "var tmp = " x ";" *newline*
    "return tmp === " (ls-compile nil) "? "
    (ls-compile nil)
    ": tmp.cdr;" *newline*))

(define-builtin rplaca (x new)
  (type-check (("x" "object" x))
    (code "(x.car = " new ", x)")))

(define-builtin rplacd (x new)
  (type-check (("x" "object" x))
    (code "(x.cdr = " new ", x)")))

(define-builtin symbolp (x)
  (js!bool
   (js!selfcall
     "var tmp = " x ";" *newline*
     "return (typeof tmp == 'object' && 'name' in tmp);" *newline*)))

(define-builtin make-symbol (name)
  (code "({name: " name "})"))

(define-builtin symbol-name (x)
  (code "(" x ").name"))

(define-builtin set (symbol value)
  (code "(" symbol ").value = " value))

(define-builtin fset (symbol value)
  (code "(" symbol ").fvalue = " value))

(define-builtin boundp (x)
  (js!bool (code "(" x ".value !== undefined)")))

(define-builtin symbol-value (x)
  (js!selfcall
    "var symbol = " x ";" *newline*
    "var value = symbol.value;" *newline*
    "if (value === undefined) throw \"Variable `\" + xstring(symbol.name) + \"' is unbound.\";" *newline*
    "return value;" *newline*))

(define-builtin symbol-function (x)
  (js!selfcall
    "var symbol = " x ";" *newline*
    "var func = symbol.fvalue;" *newline*
    "if (func === undefined) throw \"Function `\" + xstring(symbol.name) + \"' is undefined.\";" *newline*
    "return func;" *newline*))

(define-builtin symbol-plist (x)
  (code "((" x ").plist || " (ls-compile nil) ")"))

(define-builtin lambda-code (x)
  (code "make_lisp_string((" x ").toString())"))

(define-builtin eq (x y)
  (js!bool (code "(" x " === " y ")")))

(define-builtin char-code (x)
  (type-check (("x" "string" x))
    "x.charCodeAt(0)"))

(define-builtin code-char (x)
  (type-check (("x" "number" x))
    "String.fromCharCode(x)"))

(define-builtin characterp (x)
  (js!bool
   (js!selfcall
     "var x = " x ";" *newline*
     "return (typeof(" x ") == \"string\") && x.length == 1;")))

(define-builtin char-to-string (x)
  (js!selfcall
    "var r = [" x "];" *newline*
    "r.type = 'character';"
    "return r"))

(define-builtin stringp (x)
  (js!bool
   (js!selfcall
     "var x = " x ";" *newline*
     "return typeof(x) == 'object' && 'length' in x && x.type == 'character';")))

(define-builtin string-upcase (x)
  (code "make_lisp_string(xstring(" x ").toUpperCase())"))

(define-builtin string-length (x)
  (code x ".length"))

(define-raw-builtin slice (vector a &optional b)
  (js!selfcall
    "var vector = " (ls-compile vector) ";" *newline*
    "var a = " (ls-compile a) ";" *newline*
    "var b;" *newline*
    (when b (code "b = " (ls-compile b) ";" *newline*))
    "return vector.slice(a,b);" *newline*))

(define-builtin char (string index)
  (code string "[" index "]"))

(define-builtin concat-two (string1 string2)
  (js!selfcall
    "var r = " string1 ".concat(" string2 ");" *newline*
    "r.type = 'character';"
    "return r;" *newline*))

(define-raw-builtin funcall (func &rest args)
  (js!selfcall
    "var f = " (ls-compile func) ";" *newline*
    "return (typeof f === 'function'? f: f.fvalue)("
    (join (list* (if *multiple-value-p* "values" "pv")
                 (integer-to-string (length args))
                 (mapcar #'ls-compile args))
          ", ")
    ")"))

(define-raw-builtin apply (func &rest args)
  (if (null args)
      (code "(" (ls-compile func) ")()")
      (let ((args (butlast args))
            (last (car (last args))))
        (js!selfcall
          "var f = " (ls-compile func) ";" *newline*
          "var args = [" (join (list* (if *multiple-value-p* "values" "pv")
                                      (integer-to-string (length args))
                                      (mapcar #'ls-compile args))
                               ", ")
          "];" *newline*
          "var tail = (" (ls-compile last) ");" *newline*
          "while (tail != " (ls-compile nil) "){" *newline*
          "    args.push(tail.car);" *newline*
          "    args[1] += 1;" *newline*
          "    tail = tail.cdr;" *newline*
          "}" *newline*
          "return (typeof f === 'function'? f : f.fvalue).apply(this, args);" *newline*))))

(define-builtin js-eval (string)
  (if *multiple-value-p*
      (js!selfcall
        "var v = globalEval(xstring(" string "));" *newline*
        "return values.apply(this, forcemv(v));" *newline*)
      (code "globalEval(xstring(" string "))")))

(define-builtin %throw (string)
  (js!selfcall "throw " string ";" *newline*))

(define-builtin new () "{}")

(define-builtin objectp (x)
  (js!bool (code "(typeof (" x ") === 'object')")))

(define-builtin oget (object key)
  (js!selfcall
    "var tmp = " "(" object ")[xstring(" key ")];" *newline*
    "return tmp == undefined? " (ls-compile nil) ": tmp ;" *newline*))

(define-builtin oset (object key value)
  (code "((" object ")[xstring(" key ")] = " value ")"))

(define-builtin in (key object)
  (js!bool (code "(xstring(" key ") in (" object "))")))

(define-builtin functionp (x)
  (js!bool (code "(typeof " x " == 'function')")))

(define-builtin write-string (x)
  (code "lisp.write(" x ")"))

(define-builtin make-array (n)
  (js!selfcall
    "var r = [];" *newline*
    "for (var i = 0; i < " n "; i++)" *newline*
    (indent "r.push(" (ls-compile nil) ");" *newline*)
    "return r;" *newline*))

(define-builtin arrayp (x)
  (js!bool
   (js!selfcall
     "var x = " x ";" *newline*
     "return typeof x === 'object' && 'length' in x;")))

(define-builtin aref (array n)
  (js!selfcall
    "var x = " "(" array ")[" n "];" *newline*
    "if (x === undefined) throw 'Out of range';" *newline*
    "return x;" *newline*))

(define-builtin aset (array n value)
  (js!selfcall
    "var x = " array ";" *newline*
    "var i = " n ";" *newline*
    "if (i < 0 || i >= x.length) throw 'Out of range';" *newline*
    "return x[i] = " value ";" *newline*))

(define-builtin get-internal-real-time ()
  "(new Date()).getTime()")

(define-builtin values-array (array)
  (if *multiple-value-p*
      (code "values.apply(this, " array ")")
      (code "pv.apply(this, " array ")")))

(define-raw-builtin values (&rest args)
  (if *multiple-value-p*
      (code "values(" (join (mapcar #'ls-compile args) ", ") ")")
      (code "pv(" (join (mapcar #'ls-compile args) ", ") ")")))

;; Receives the JS function as first argument as a literal string. The
;; second argument is compiled and should evaluate to a vector of
;; values to apply to the the function. The result returned.
(define-builtin %js-call (fun args)
  (code fun ".apply(this, " args ")"))

#+common-lisp
(defvar *macroexpander-cache*
  (make-hash-table :test #'eq))

(defun !macro-function (symbol)
  (unless (symbolp symbol)
    (error "`~S' is not a symbol." symbol))
  (let ((b (lookup-in-lexenv symbol *environment* 'function)))
    (if (and b (eq (binding-type b) 'macro))
        (let ((expander (binding-value b)))
          (cond
            #+common-lisp
            ((gethash b *macroexpander-cache*)
             (setq expander (gethash b *macroexpander-cache*)))
            ((listp expander)
             (let ((compiled (eval expander)))
               ;; The list representation are useful while
               ;; bootstrapping, as we can dump the definition of the
               ;; macros easily, but they are slow because we have to
               ;; evaluate them and compile them now and again. So, let
               ;; us replace the list representation version of the
               ;; function with the compiled one.
               ;;
               #+jscl (setf (binding-value b) compiled)
               #+common-lisp (setf (gethash b *macroexpander-cache*) compiled)
               (setq expander compiled))))
          expander)
        nil)))

(defun !macroexpand-1 (form)
  (cond
    ((symbolp form)
     (let ((b (lookup-in-lexenv form *environment* 'variable)))
       (if (and b (eq (binding-type b) 'macro))
           (values (binding-value b) t)
           (values form nil))))
    ((consp form)
     (let ((macrofun (!macro-function (car form))))
       (if macrofun
           (values (apply macrofun (cdr form)) t)
           (values form nil))))
    (t
     (values form nil))))

(defun compile-funcall (function args)
  (let* ((values-funcs (if *multiple-value-p* "values" "pv"))
         (arglist (concat "(" (join (list* values-funcs
                                           (integer-to-string (length args))
                                           (mapcar #'ls-compile args)) ", ") ")")))
    (unless (or (symbolp function)
                (and (consp function)
                     (eq (car function) 'lambda)))
      (error "Bad function designator `~S'" function))
    (cond
      ((translate-function function)
       (concat (translate-function function) arglist))
      ((and (symbolp function)
            #+jscl (eq (symbol-package function) (find-package "COMMON-LISP"))
            #+common-lisp t)
       (code (ls-compile `',function) ".fvalue" arglist))
      (t
       (code (ls-compile `#',function) arglist)))))

(defun ls-compile-block (sexps &optional return-last-p)
  (if return-last-p
      (code (ls-compile-block (butlast sexps))
            "return " (ls-compile (car (last sexps)) *multiple-value-p*) ";")
      (join-trailing
       (remove-if #'null-or-empty-p (mapcar #'ls-compile sexps))
       (concat ";" *newline*))))

(defun ls-compile (sexp &optional multiple-value-p)
  (multiple-value-bind (sexp expandedp) (!macroexpand-1 sexp)
    (when expandedp
      (return-from ls-compile (ls-compile sexp multiple-value-p)))
    ;; The expression has been macroexpanded. Now compile it!
    (let ((*multiple-value-p* multiple-value-p))
      (cond
        ((symbolp sexp)
         (let ((b (lookup-in-lexenv sexp *environment* 'variable)))
           (cond
             ((and b (not (member 'special (binding-declarations b))))
              (binding-value b))
             ((or (keywordp sexp)
                  (and b (member 'constant (binding-declarations b))))
              (code (ls-compile `',sexp) ".value"))
             (t
              (ls-compile `(symbol-value ',sexp))))))
        ((or (integerp sexp) (floatp sexp) (characterp sexp) (stringp sexp) (arrayp sexp))
         (literal sexp))
        ((listp sexp)
         (let ((name (car sexp))
               (args (cdr sexp)))
           (cond
             ;; Special forms
             ((assoc name *compilations*)
              (let ((comp (second (assoc name *compilations*))))
                (apply comp args)))
             ;; Built-in functions
             ((and (assoc name *builtins*)
                   (not (claimp name 'function 'notinline)))
              (let ((comp (second (assoc name *builtins*))))
                (apply comp args)))
             (t
              (compile-funcall name args)))))
        (t
         (error "How should I compile `~S'?" sexp))))))


(defvar *compile-print-toplevels* nil)

(defun truncate-string (string &optional (width 60))
  (let ((n (or (position #\newline string)
               (min width (length string)))))
    (subseq string 0 n)))

(defun ls-compile-toplevel (sexp &optional multiple-value-p)
  (let ((*toplevel-compilations* nil))
    (cond
      ((and (consp sexp) (eq (car sexp) 'progn))
       (let ((subs (mapcar (lambda (s)
                             (ls-compile-toplevel s t))
                           (cdr sexp))))
         (join (remove-if #'null-or-empty-p subs))))
      (t
       (when *compile-print-toplevels*
         (let ((form-string (prin1-to-string sexp)))
           (format t "Compiling ~a..." (truncate-string form-string))))
       (let ((code (ls-compile sexp multiple-value-p)))
         (code (join-trailing (get-toplevel-compilations)
                              (code ";" *newline*))
               (when code
                 (code code ";" *newline*))))))))<|MERGE_RESOLUTION|>--- conflicted
+++ resolved
@@ -609,15 +609,11 @@
      (or (cdr (assoc sexp *literal-table* :test #'equal))
          (let ((dumped (typecase sexp
                          (symbol (dump-symbol sexp))
-<<<<<<< HEAD
-                         (cons (dump-cons sexp))
                          (string (dump-string sexp))
-=======
                          (cons
                           (if (eq (car sexp) *magic-unquote-marker*)
                               (ls-compile (cdr sexp))
                               (dump-cons sexp)))
->>>>>>> 600d6d49
                          (array (dump-array sexp)))))
            (if (and recursive (not (symbolp sexp)))
                dumped
