;;; toplevel.lisp ---

;; Copyright (C) 2012, 2013 David Vazquez
;; Copyright (C) 2012 Raimon Grau

;; JSCL is free software: you can redistribute it and/or
;; modify it under the terms of the GNU General Public License as
;; published by the Free Software Foundation, either version 3 of the
;; License, or (at your option) any later version.
;;
;; JSCL is distributed in the hope that it will be useful, but
;; WITHOUT ANY WARRANTY; without even the implied warranty of
;; MERCHANTABILITY or FITNESS FOR A PARTICULAR PURPOSE.  See the GNU
;; General Public License for more details.
;;
;; You should have received a copy of the GNU General Public License
;; along with JSCL.  If not, see <http://www.gnu.org/licenses/>.


(defun eval (x)
  (js-eval (ls-compile-toplevel x t)))

(defvar * nil)
(defvar ** nil)
(defvar *** nil)
(defvar / nil)
(defvar // nil)
(defvar /// nil)
(defvar + nil)
(defvar ++ nil)
(defvar +++ nil)
(defvar - nil)

(defun eval-interactive (x)
  (setf - x)
  (let ((results (multiple-value-list (eval x))))
    (setf /// //
          // /
          / results
          *** **
          ** *
          * (car results)))
  (unless (boundp '*)
    ;; FIXME: Handle error
    (setf * nil))
  (setf +++ ++
        ++ +
        + -)
  (values-list /))

<<<<<<< HEAD
(export '(&body &key &optional &rest * ** ***

          *gensym-counter* *package* *features*

         + ++ +++ - / // /// 1+ 1- < <= = = > >=

          acons adjoin and append apply aref
=======
(export '(&body &key &optional &rest * ** *** *gensym-counter* *package* *print-circle* + ++
          +++ - / // /// 1+ 1- < <= = = > >= acons adjoin and append apply aref
>>>>>>> 1cdb33b9
          arrayp assoc atom block boundp butlast cadar caaar caadr cdaar cdadr
          cddar caaaar caaadr caadar caaddr cadaar cadadr caddar cdaaar
          cdaadr cdadar cdaddr cddaar cddadr cdddar cddddr caar cadddr caddr
          cadr car car case catch cdar cdddr cddr cdr cdr char
          char-code char= code-char cond cons consp constantly
          copy-alist copy-list copy-tree decf declaim declare defconstant
          define-setf-expander define-symbol-macro defmacro defparameter defun
          defvar destructuring-bind digit-char digit-char-p disassemble do do* documentation
          dolist dotimes ecase eighth eq eql equal error eval every export expt
          fdefinition fifth find-package find find-symbol first flet format fourth
          fset funcall function functionp gensym get-internal-real-time
          get-setf-expansion get-universal-time go identity if in-package
          incf integerp intern intersection keywordp labels lambda last length
          let let* list list* list-all-packages listp loop make-array
          make-package make-symbol mapcar member minusp mod multiple-value-bind
          multiple-value-call multiple-value-list multiple-value-prog1
          nconc nil ninth not nreconc nth nthcdr null numberp or otherwise
          package-name package-use-list packagep pairlis parse-integer plusp
          pop prin1-to-string print proclaim prog prog1 prog2 progn psetq push
          quote rassoc read-from-string remove remove-if remove-if-not return
          return-from revappend reverse rplaca rplacd second set setf seventh
          setq sixth some string string-upcase string= stringp subseq subst
          symbol-function symbol-name symbol-package symbol-plist
          symbol-value symbolp t tagbody tailp tenth third throw tree-equal
          truncate unless unwind-protect values values-list variable vector-push-extend warn when
          write-line write-string zerop))

(setq *package* *user-package*)

;;; Set some external entry point to the Lisp implementation to the
;;; console. It would not be necessary when FFI is finished.
(js-eval "var lisp")
(%js-vset "lisp" (new))
(%js-vset "lisp.read" #'ls-read-from-string)
(%js-vset "lisp.print" #'prin1-to-string)
(%js-vset "lisp.eval" #'eval)
(%js-vset "lisp.compile" (lambda (s) (ls-compile-toplevel s t)))
(%js-vset "lisp.evalString" (lambda (str) (eval (ls-read-from-string str))))
(%js-vset "lisp.evalInput" (lambda (str) (eval-interactive (ls-read-from-string str))))
(%js-vset "lisp.compileString" (lambda (str) (ls-compile-toplevel (ls-read-from-string str) t)))<|MERGE_RESOLUTION|>--- conflicted
+++ resolved
@@ -48,18 +48,8 @@
         + -)
   (values-list /))
 
-<<<<<<< HEAD
-(export '(&body &key &optional &rest * ** ***
-
-          *gensym-counter* *package* *features*
-
-         + ++ +++ - / // /// 1+ 1- < <= = = > >=
-
-          acons adjoin and append apply aref
-=======
-(export '(&body &key &optional &rest * ** *** *gensym-counter* *package* *print-circle* + ++
+(export '(&body &key &optional &rest * ** *** *gensym-counter* *package* *print-circle* *features* + ++
           +++ - / // /// 1+ 1- < <= = = > >= acons adjoin and append apply aref
->>>>>>> 1cdb33b9
           arrayp assoc atom block boundp butlast cadar caaar caadr cdaar cdadr
           cddar caaaar caaadr caadar caaddr cadaar cadadr caddar cdaaar
           cdaadr cdadar cdaddr cddaar cddadr cdddar cddddr caar cadddr caddr
