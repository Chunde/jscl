--- conflicted
+++ resolved
@@ -1972,42 +1972,27 @@
                (ls-compile-toplevel x))))
       (js-eval code)))
 
-  (export '(&rest &optional &body * *gensym-counter* *package* + - / 1+ 1- < <= =
-<<<<<<< HEAD
-	    = > >= and append apply assoc atom block boundp boundp butlast caar
-	    cadddr caddr cadr car car case catch cdar cdddr cddr cdr cdr char
-	    char-code char= code-char cond cons consp copy-list decf declaim
-	    defparameter defun defvar digit-char-p disassemble documentation
-	    dolist dotimes ecase eq eql equal error eval every export fdefinition
-	    find-package find-symbol first fourth fset funcall function functionp
-	    gensym go identity if in-package incf integerp integerp intern
-	    keywordp lambda last length let let* list-all-packages list listp
-	    make-package make-symbol mapcar member minusp mod nil not nth nthcdr
-	    null numberp or package-name package-use-list packagep plusp
-	    prin1-to-string print proclaim prog1 prog2 pron push quote remove
-	    remove-if remove-if-not return return-from revappend reverse second
+  (export '(&rest &optional &body * *gensym-counter* *package* + - /
+	    1+ 1- < <= = = > >= and append apply aref arrayp aset
+	    assoc atom block boundp boundp butlast caar cadddr caddr
+	    cadr car car case catch cdar cdddr cddr cdr cdr char
+	    char-code char= code-char cond cons consp copy-list decf
+	    declaim defparameter defun defvar digit-char-p disassemble
+	    documentation dolist dotimes ecase eq eql equal error eval
+	    every export fdefinition find-package find-symbol first
+	    fourth fset funcall function functionp gensym go identity
+	    if in-package incf integerp integerp intern keywordp
+	    lambda last length let let* list-all-packages list listp
+	    make-array make-package make-symbol mapcar member minusp
+	    mod nil not nth nthcdr null numberp or package-name
+	    package-use-list packagep plusp prin1-to-string print
+	    proclaim prog1 prog2 pron push quote remove remove-if
+	    remove-if-not return return-from revappend reverse second
 	    set setq some string-upcase string string= stringp subseq
-	    symbol-function symbol-name symbol-package symbol-plist symbol-value
-	    symbolp t tagbody third throw truncate unless unwind-protect variable
-	    warn when write-line write-string zerop))
-=======
-	    = > >= and append apply aref arrayp aset assoc atom block boundp
-	    boundp butlast caar cadddr caddr cadr car car case catch cdar cdddr
-	    cddr cdr cdr char char-code char= code-char cond cons consp copy-list
-	    decf declaim defparameter defun defvar digit-char-p disassemble
-	    documentation dolist dotimes ecase eq eql equal error eval every
-	    export fdefinition find-package find-symbol first fourth fset funcall
-	    function functionp gensym go identity if in-package incf integerp
-	    integerp intern keywordp lambda last length let let* list-all-packages
-	    list listp make-array make-package make-symbol mapcar member minusp
-	    mod nil not nth nthcdr null numberp or package-name package-use-list
-	    packagep plusp prin1-to-string print proclaim prog1 prog2 pron push
-	    quote remove remove-if remove-if-not return return-from revappend
-	    reverse second set setq some string-upcase string string= stringp
-	    subseq symbol-function symbol-name symbol-package symbol-plist
+	    symbol-function symbol-name symbol-package symbol-plist
 	    symbol-value symbolp t tagbody third throw truncate unless
-	    unwind-protect variable warn when write-line write-string zerop))
->>>>>>> 3c6beba1
+	    unwind-protect variable warn when write-line write-string
+	    zerop))
 
   (setq *package* *user-package*)
 
