;;; ecmalisp.lisp ---

;; Copyright (C) 2012, 2013 David Vazquez
;; Copyright (C) 2012 Raimon Grau

;; This program is free software: you can redistribute it and/or
;; modify it under the terms of the GNU General Public License as
;; published by the Free Software Foundation, either version 3 of the
;; License, or (at your option) any later version.
;;
;; This program is distributed in the hope that it will be useful, but
;; WITHOUT ANY WARRANTY; without even the implied warranty of
;; MERCHANTABILITY or FITNESS FOR A PARTICULAR PURPOSE.  See the GNU
;; General Public License for more details.
;;
;; You should have received a copy of the GNU General Public License
;; along with this program.  If not, see <http://www.gnu.org/licenses/>.

;;; This code is executed when ecmalisp compiles this file
;;; itself. The compiler provides compilation of some special forms,
;;; as well as funcalls and macroexpansion, but no functions. So, we
;;; define the Lisp world from scratch. This code has to define enough
;;; language to the compiler to be able to run.

#+ecmalisp
(progn
  (eval-when-compile
    (%compile-defmacro 'defmacro
                       '(lambda (name args &rest body)
                         `(eval-when-compile
                            (%compile-defmacro ',name
                                               '(lambda ,(mapcar (lambda (x)
                                                                   (if (eq x '&body)
                                                                       '&rest
                                                                       x))
                                                                 args)
                                                 ,@body))))))

  (defmacro declaim (&rest decls)
    `(eval-when-compile
       ,@(mapcar (lambda (decl) `(!proclaim ',decl)) decls)))

  (declaim (constant nil t) (special t nil))
  (setq nil 'nil)
  (setq t 't)

  (defmacro when (condition &body body)
    `(if ,condition (progn ,@body) nil))

  (defmacro unless (condition &body body)
    `(if ,condition nil (progn ,@body)))

  (defmacro defvar (name value &optional docstring)
    `(progn
       (declaim (special ,name))
       (unless (boundp ',name) (setq ,name ,value))
       ,@(when (stringp docstring) `((oset ',name "vardoc" ,docstring)))
       ',name))

  (defmacro defparameter (name value &optional docstring)
    `(progn
       (setq ,name ,value)
       ,@(when (stringp docstring) `((oset ',name "vardoc" ,docstring)))
       ',name))

  (defmacro named-lambda (name args &rest body)
    (let ((x (gensym "FN")))
      `(let ((,x (lambda ,args ,@body)))
         (oset ,x "fname" ,name)
         ,x)))

  (defmacro defun (name args &rest body)
    `(progn
       (declaim (non-overridable ,name))
       (fset ',name
             (named-lambda ,(symbol-name name) ,args
               ,@(if (and (stringp (car body)) (not (null (cdr body))))
                     `(,(car body) (block ,name ,@(cdr body)))
                     `((block ,name ,@body)))))
       ',name))

  (defun null (x)
    (eq x nil))

  (defmacro return (&optional value)
    `(return-from nil ,value))

  (defmacro while (condition &body body)
    `(block nil (%while ,condition ,@body)))

  (defvar *gensym-counter* 0)
  (defun gensym (&optional (prefix "G"))
    (setq *gensym-counter* (+ *gensym-counter* 1))
    (make-symbol (concat-two prefix (integer-to-string *gensym-counter*))))

  (defun boundp (x)
    (boundp x))

  ;; Basic functions
  (defun = (x y) (= x y))
  (defun + (x y) (+ x y))
  (defun - (x y) (- x y))
  (defun * (x y) (* x y))
  (defun / (x y) (/ x y))
  (defun 1+ (x) (+ x 1))
  (defun 1- (x) (- x 1))
  (defun zerop (x) (= x 0))
  (defun truncate (x y) (floor (/ x y)))

  (defun eql (x y) (eq x y))

  (defun not (x) (if x nil t))

  (defun cons (x y ) (cons x y))
  (defun consp (x) (consp x))

  (defun car (x)
    "Return the CAR part of a cons, or NIL if X is null."
    (car x))

  (defun cdr (x) (cdr x))
  (defun caar (x) (car (car x)))
  (defun cadr (x) (car (cdr x)))
  (defun cdar (x) (cdr (car x)))
  (defun cddr (x) (cdr (cdr x)))
  (defun caddr (x) (car (cdr (cdr x))))
  (defun cdddr (x) (cdr (cdr (cdr x))))
  (defun cadddr (x) (car (cdr (cdr (cdr x)))))
  (defun first (x) (car x))
  (defun second (x) (cadr x))
  (defun third (x) (caddr x))
  (defun fourth (x) (cadddr x))

  (defun list (&rest args) args)
  (defun atom (x)
    (not (consp x)))

  ;; Basic macros

  (defmacro incf (x &optional (delta 1))
    `(setq ,x (+ ,x ,delta)))

  (defmacro decf (x &optional (delta 1))
    `(setq ,x (- ,x ,delta)))

  (defmacro push (x place)
    `(setq ,place (cons ,x ,place)))

  (defmacro dolist (iter &body body)
    (let ((var (first iter))
          (g!list (gensym)))
      `(block nil
         (let ((,g!list ,(second iter))
               (,var nil))
           (%while ,g!list
                   (setq ,var (car ,g!list))
                   (tagbody ,@body)
                   (setq ,g!list (cdr ,g!list)))
           ,(third iter)))))

  (defmacro dotimes (iter &body body)
    (let ((g!to (gensym))
          (var (first iter))
          (to (second iter))
          (result (third iter)))
      `(block nil
         (let ((,var 0)
               (,g!to ,to))
           (%while (< ,var ,g!to)
                   (tagbody ,@body)
                   (incf ,var))
           ,result))))

  (defmacro cond (&rest clausules)
    (if (null clausules)
        nil
        (if (eq (caar clausules) t)
            `(progn ,@(cdar clausules))
            `(if ,(caar clausules)
                 (progn ,@(cdar clausules))
                 (cond ,@(cdr clausules))))))

  (defmacro case (form &rest clausules)
    (let ((!form (gensym)))
      `(let ((,!form ,form))
         (cond
           ,@(mapcar (lambda (clausule)
                       (if (eq (car clausule) t)
                           clausule
                           `((eql ,!form ',(car clausule))
                             ,@(cdr clausule))))
                     clausules)))))

  (defmacro ecase (form &rest clausules)
    `(case ,form
       ,@(append
          clausules
          `((t
             (error "ECASE expression failed."))))))

  (defmacro and (&rest forms)
    (cond
      ((null forms)
       t)
      ((null (cdr forms))
       (car forms))
      (t
       `(if ,(car forms)
            (and ,@(cdr forms))
            nil))))

  (defmacro or (&rest forms)
    (cond
      ((null forms)
       nil)
      ((null (cdr forms))
       (car forms))
      (t
       (let ((g (gensym)))
         `(let ((,g ,(car forms)))
            (if ,g ,g (or ,@(cdr forms))))))))

  (defmacro prog1 (form &body body)
    (let ((value (gensym)))
      `(let ((,value ,form))
         ,@body
         ,value)))

  (defmacro prog2 (form1 result &body body)
    `(prog1 (progn ,form1 ,result) ,@body)))


;;; This couple of helper functions will be defined in both Common
;;; Lisp and in Ecmalisp.
(defun ensure-list (x)
  (if (listp x)
      x
      (list x)))

(defun !reduce (func list initial)
  (if (null list)
      initial
      (!reduce func
               (cdr list)
               (funcall func initial (car list)))))

;;; Go on growing the Lisp language in Ecmalisp, with more high
;;; level utilities as well as correct versions of other
;;; constructions.
#+ecmalisp
(progn
  (defun append-two (list1 list2)
    (if (null list1)
        list2
        (cons (car list1)
              (append (cdr list1) list2))))

  (defun append (&rest lists)
    (!reduce #'append-two lists '()))

  (defun revappend (list1 list2)
    (while list1
      (push (car list1) list2)
      (setq list1 (cdr list1)))
    list2)

  (defun reverse (list)
    (revappend list '()))

  (defun list-length (list)
    (let ((l 0))
      (while (not (null list))
        (incf l)
        (setq list (cdr list)))
      l))

  (defun length (seq)
    (if (stringp seq)
        (string-length seq)
        (list-length seq)))

  (defun concat-two (s1 s2)
    (concat-two s1 s2))

  (defun mapcar (func list)
    (if (null list)
        '()
        (cons (funcall func (car list))
              (mapcar func (cdr list)))))

  (defun identity (x) x)

  (defun copy-list (x)
    (mapcar #'identity x))

  (defun code-char (x) x)
  (defun char-code (x) x)
  (defun char= (x y) (= x y))

  (defun integerp (x)
    (and (numberp x) (= (floor x) x)))

  (defun plusp (x) (< 0 x))
  (defun minusp (x) (< x 0))

  (defun listp (x)
    (or (consp x) (null x)))

  (defun nthcdr (n list)
    (while (and (plusp n) list)
      (setq n (1- n))
      (setq list (cdr list)))
    list)

  (defun nth (n list)
    (car (nthcdr n list)))

  (defun last (x)
    (while (consp (cdr x))
      (setq x (cdr x)))
    x)

  (defun butlast (x)
    (and (consp (cdr x))
         (cons (car x) (butlast (cdr x)))))

  (defun member (x list)
    (while list
      (when (eql x (car list))
        (return list))
      (setq list (cdr list))))

  (defun remove (x list)
    (cond
      ((null list)
       nil)
      ((eql x (car list))
       (remove x (cdr list)))
      (t
       (cons (car list) (remove x (cdr list))))))

  (defun remove-if (func list)
    (cond
      ((null list)
       nil)
      ((funcall func (car list))
       (remove-if func (cdr list)))
      (t
       (cons (car list) (remove-if func (cdr list))))))

  (defun remove-if-not (func list)
    (cond
      ((null list)
       nil)
      ((funcall func (car list))
       (cons (car list) (remove-if-not func (cdr list))))
      (t
       (remove-if-not func (cdr list)))))

  (defun digit-char-p (x)
    (if (and (<= #\0 x) (<= x #\9))
        (- x #\0)
        nil))

  (defun subseq (seq a &optional b)
    (cond
      ((stringp seq)
       (if b
           (slice seq a b)
           (slice seq a)))
      (t
       (error "Unsupported argument."))))

  (defun parse-integer (string)
    (let ((value 0)
          (index 0)
          (size (length string)))
      (while (< index size)
        (setq value (+ (* value 10) (digit-char-p (char string index))))
        (incf index))
      value))

  (defun some (function seq)
    (cond
      ((stringp seq)
       (let ((index 0)
             (size (length seq)))
         (while (< index size)
           (when (funcall function (char seq index))
             (return-from some t))
           (incf index))
         nil))
      ((listp seq)
       (dolist (x seq nil)
         (when (funcall function x)
           (return t))))
      (t
       (error "Unknown sequence."))))

  (defun every (function seq)
    (cond
      ((stringp seq)
       (let ((index 0)
             (size (length seq)))
         (while (< index size)
           (unless (funcall function (char seq index))
             (return-from every nil))
           (incf index))
         t))
      ((listp seq)
       (dolist (x seq t)
         (unless (funcall function x)
           (return))))
      (t
       (error "Unknown sequence."))))

  (defun assoc (x alist)
    (while alist
      (if (eql x (caar alist))
          (return)
          (setq alist (cdr alist))))
    (car alist))

  (defun string (x)
    (cond ((stringp x) x)
          ((symbolp x) (symbol-name x))
          (t (char-to-string x))))

  (defun string= (s1 s2)
    (equal s1 s2))

  (defun fdefinition (x)
    (cond
      ((functionp x)
       x)
      ((symbolp x)
       (symbol-function x))
      (t
       (error "Invalid function"))))

  (defun disassemble (function)
    (write-line (lambda-code (fdefinition function)))
    nil)

  (defun documentation (x type)
    "Return the documentation of X. TYPE must be the symbol VARIABLE or FUNCTION."
    (ecase type
      (function
       (let ((func (fdefinition x)))
         (oget func "docstring")))
      (variable
       (unless (symbolp x)
         (error "Wrong argument type! it should be a symbol"))
       (oget x "vardoc"))))

  ;; Packages

  (defvar *package-list* nil)

  (defun list-all-packages ()
    *package-list*)

  (defun make-package (name &optional use)
    (let ((package (new))
          (use (mapcar #'find-package-or-fail use)))
      (oset package "packageName" name)
      (oset package "symbols" (new))
      (oset package "exports" (new))
      (oset package "use" use)
      (push package *package-list*)
      package))

  (defun packagep (x)
    (and (objectp x) (in "symbols" x)))

  (defun find-package (package-designator)
    (when (packagep package-designator)
      (return-from find-package package-designator))
    (let ((name (string package-designator)))
      (dolist (package *package-list*)
        (when (string= (package-name package) name)
          (return package)))))

  (defun find-package-or-fail (package-designator)
    (or (find-package package-designator)
        (error "Package unknown.")))

  (defun package-name (package-designator)
    (let ((package (find-package-or-fail package-designator)))
      (oget package "packageName")))

  (defun %package-symbols (package-designator)
    (let ((package (find-package-or-fail package-designator)))
      (oget package "symbols")))

  (defun package-use-list (package-designator)
    (let ((package (find-package-or-fail package-designator)))
      (oget package "use")))

  (defun %package-external-symbols (package-designator)
    (let ((package (find-package-or-fail package-designator)))
      (oget package "exports")))

  (defvar *common-lisp-package*
    (make-package "CL"))

  (defvar *user-package*
    (make-package "CL-USER" (list *common-lisp-package*)))

  (defvar *keyword-package*
    (make-package "KEYWORD"))

  (defun keywordp (x)
    (and (symbolp x) (eq (symbol-package x) *keyword-package*)))

  (defvar *package* *common-lisp-package*)

  (defmacro in-package (package-designator)
    `(eval-when-compile
       (setq *package* (find-package-or-fail ,package-designator))))

  ;; This function is used internally to initialize the CL package
  ;; with the symbols built during bootstrap.
  (defun %intern-symbol (symbol)
    (let ((symbols (%package-symbols *common-lisp-package*)))
      (oset symbol "package" *common-lisp-package*)
      (oset symbols (symbol-name symbol) symbol)))

  (defun %find-symbol (name package)
    (let ((package (find-package-or-fail package)))
      (let ((symbols (%package-symbols package)))
        (if (in name symbols)
            (cons (oget symbols name) t)
            (dolist (used (package-use-list package) (cons nil nil))
              (let ((exports (%package-external-symbols used)))
                (when (in name exports)
                  (return-from %find-symbol
                    (cons (oget exports name) t)))))))))

  (defun find-symbol (name &optional (package *package*))
    (car (%find-symbol name package)))

  (defun intern (name &optional (package *package*))
    (let ((package (find-package-or-fail package)))
      (let ((result (%find-symbol name package)))
        (if (cdr result)
            (car result)
            (let ((symbols (%package-symbols package)))
              (oget symbols name)
              (let ((symbol (make-symbol name)))
                (oset symbol "package" package)
                (when (eq package *keyword-package*)
                  (oset symbol "value" symbol)
                  (export (list symbol) package))
                (oset symbols name symbol)))))))

  (defun symbol-package (symbol)
    (unless (symbolp symbol)
      (error "it is not a symbol"))
    (oget symbol "package"))

  (defun export (symbols &optional (package *package*))
    (let ((exports (%package-external-symbols package)))
      (dolist (symb symbols t)
        (oset exports (symbol-name symb) symb)))))


;;; The compiler offers some primitives and special forms which are
;;; not found in Common Lisp, for instance, while. So, we grow Common
;;; Lisp a bit to it can execute the rest of the file.
#+common-lisp
(progn
  (defmacro while (condition &body body)
    `(do ()
         ((not ,condition))
       ,@body))

  (defmacro eval-when-compile (&body body)
    `(eval-when (:compile-toplevel :load-toplevel :execute)
       ,@body))

  (defun concat-two (s1 s2)
    (concatenate 'string s1 s2))

  (defun setcar (cons new)
    (setf (car cons) new))
  (defun setcdr (cons new)
    (setf (cdr cons) new)))

;;; At this point, no matter if Common Lisp or ecmalisp is compiling
;;; from here, this code will compile on both. We define some helper
;;; functions now for string manipulation and so on. They will be
;;; useful in the compiler, mostly.

(defvar *newline* (string (code-char 10)))

(defun concat (&rest strs)
  (!reduce #'concat-two strs ""))

(defmacro concatf (variable &body form)
  `(setq ,variable (concat ,variable (progn ,@form))))

;;; Concatenate a list of strings, with a separator
(defun join (list &optional (separator ""))
  (cond
    ((null list)
     "")
    ((null (cdr list))
     (car list))
    (t
     (concat (car list)
             separator
             (join (cdr list) separator)))))

(defun join-trailing (list &optional (separator ""))
  (if (null list)
      ""
      (concat (car list) separator (join-trailing (cdr list) separator))))

(defun mapconcat (func list)
  (join (mapcar func list)))

;;; Like CONCAT, but prefix each line with four spaces. Two versions
;;; of this function are available, because the Ecmalisp version is
;;; very slow and bootstraping was annoying.

#+ecmalisp
(defun indent (&rest string)
  (let ((input (join string)))
    (let ((output "")
          (index 0)
          (size (length input)))
      (when (plusp (length input)) (concatf output "    "))
      (while (< index size)
        (let ((str
               (if (and (char= (char input index) #\newline)
                        (< index (1- size))
                        (not (char= (char input (1+ index)) #\newline)))
                   (concat (string #\newline) "    ")
                   (string (char input index)))))
          (concatf output str))
        (incf index))
      output)))

#+common-lisp
(defun indent (&rest string)
  (with-output-to-string (*standard-output*)
    (with-input-from-string (input (join string))
      (loop
         for line = (read-line input nil)
         while line
         do (write-string "    ")
         do (write-line line)))))


(defun integer-to-string (x)
  (cond
    ((zerop x)
     "0")
    ((minusp x)
     (concat "-" (integer-to-string (- 0 x))))
    (t
     (let ((digits nil))
       (while (not (zerop x))
         (push (mod x 10) digits)
         (setq x (truncate x 10)))
       (join (mapcar (lambda (d) (string (char "0123456789" d)))
                     digits))))))


;;; Wrap X with a Javascript code to convert the result from
;;; Javascript generalized booleans to T or NIL.
(defun js!bool (x)
  (concat "(" x "?" (ls-compile t) ": " (ls-compile nil) ")"))

;;; Concatenate the arguments and wrap them with a self-calling
;;; Javascript anonymous function. It is used to make some Javascript
;;; statements valid expressions and provide a private scope as well.
;;; It could be defined as function, but we could do some
;;; preprocessing in the future.
(defmacro js!selfcall (&body body)
  `(concat "(function(){" *newline* (indent ,@body) "})()"))


;;; Printer

#+ecmalisp
(progn
  (defun prin1-to-string (form)
    (cond
      ((symbolp form)
       (if (cdr (%find-symbol (symbol-name form) *package*))
           (symbol-name form)
           (let ((package (symbol-package form))
                 (name (symbol-name form)))
             (concat (if (eq package (find-package "KEYWORD"))
                         ""
                         (package-name package))
                     ":" name))))
      ((integerp form) (integer-to-string form))
      ((stringp form) (concat "\"" (escape-string form) "\""))
      ((functionp form)
       (let ((name (oget form "fname")))
         (if name
             (concat "#<FUNCTION " name ">")
             (concat "#<FUNCTION>"))))
      ((listp form)
       (concat "("
               (join-trailing (mapcar #'prin1-to-string (butlast form)) " ")
               (let ((last (last form)))
                 (if (null (cdr last))
                     (prin1-to-string (car last))
                     (concat (prin1-to-string (car last)) " . " (prin1-to-string (cdr last)))))
               ")"))
      ((packagep form)
       (concat "#<PACKAGE " (package-name form) ">"))))

  (defun write-line (x)
    (write-string x)
    (write-string *newline*)
    x)

  (defun warn (string)
    (write-string "WARNING: ")
    (write-line string))

  (defun print (x)
    (write-line (prin1-to-string x))
    x))


;;;; Reader

;;; The Lisp reader, parse strings and return Lisp objects. The main
;;; entry points are `ls-read' and `ls-read-from-string'.

(defun make-string-stream (string)
  (cons string 0))

(defun %peek-char (stream)
  (and (< (cdr stream) (length (car stream)))
       (char (car stream) (cdr stream))))

(defun %read-char (stream)
  (and (< (cdr stream) (length (car stream)))
       (prog1 (char (car stream) (cdr stream))
         (setcdr stream (1+ (cdr stream))))))

(defun whitespacep (ch)
  (or (char= ch #\space) (char= ch #\newline) (char= ch #\tab)))

(defun skip-whitespaces (stream)
  (let (ch)
    (setq ch (%peek-char stream))
    (while (and ch (whitespacep ch))
      (%read-char stream)
      (setq ch (%peek-char stream)))))

(defun terminalp (ch)
  (or (null ch) (whitespacep ch) (char= #\) ch) (char= #\( ch)))

(defun read-until (stream func)
  (let ((string "")
        (ch))
    (setq ch (%peek-char stream))
    (while (and ch (not (funcall func ch)))
      (setq string (concat string (string ch)))
      (%read-char stream)
      (setq ch (%peek-char stream)))
    string))

(defun skip-whitespaces-and-comments (stream)
  (let (ch)
    (skip-whitespaces stream)
    (setq ch (%peek-char stream))
    (while (and ch (char= ch #\;))
      (read-until stream (lambda (x) (char= x #\newline)))
      (skip-whitespaces stream)
      (setq ch (%peek-char stream)))))

(defun %read-list (stream)
  (skip-whitespaces-and-comments stream)
  (let ((ch (%peek-char stream)))
    (cond
      ((null ch)
       (error "Unspected EOF"))
      ((char= ch #\))
       (%read-char stream)
       nil)
      ((char= ch #\.)
       (%read-char stream)
       (prog1 (ls-read stream)
         (skip-whitespaces-and-comments stream)
         (unless (char= (%read-char stream) #\))
           (error "')' was expected."))))
      (t
       (cons (ls-read stream) (%read-list stream))))))

(defun read-string (stream)
  (let ((string "")
        (ch nil))
    (setq ch (%read-char stream))
    (while (not (eql ch #\"))
      (when (null ch)
        (error "Unexpected EOF"))
      (when (eql ch #\\)
        (setq ch (%read-char stream)))
      (setq string (concat string (string ch)))
      (setq ch (%read-char stream)))
    string))

(defun read-sharp (stream)
  (%read-char stream)
  (ecase (%read-char stream)
    (#\'
     (list 'function (ls-read stream)))
    (#\\
     (let ((cname
            (concat (string (%read-char stream))
                    (read-until stream #'terminalp))))
       (cond
         ((string= cname "space") (char-code #\space))
         ((string= cname "tab") (char-code #\tab))
         ((string= cname "newline") (char-code #\newline))
         (t (char-code (char cname 0))))))
    (#\+
     (let ((feature (read-until stream #'terminalp)))
       (cond
         ((string= feature "common-lisp")
          (ls-read stream)              ;ignore
          (ls-read stream))
         ((string= feature "ecmalisp")
          (ls-read stream))
         (t
          (error "Unknown reader form.")))))))

;;; Parse a string of the form NAME, PACKAGE:NAME or
;;; PACKAGE::NAME and return the name. If the string is of the
;;; form 1) or 3), but the symbol does not exist, it will be created
;;; and interned in that package.
(defun read-symbol (string)
  (let ((size (length string))
        package name internalp index)
    (setq index 0)
    (while (and (< index size)
                (not (char= (char string index) #\:)))
      (incf index))
    (cond
      ;; No package prefix
      ((= index size)
       (setq name string)
       (setq package *package*)
       (setq internalp t))
      (t
       ;; Package prefix
       (if (zerop index)
           (setq package "KEYWORD")
           (setq package (string-upcase (subseq string 0 index))))
       (incf index)
       (when (char= (char string index) #\:)
         (setq internalp t)
         (incf index))
       (setq name (subseq string index))))
    ;; Canonalize symbol name and package
    (setq name (string-upcase name))
    (setq package (find-package package))
    ;; TODO: PACKAGE:SYMBOL should signal error if SYMBOL is not an
    ;; external symbol from PACKAGE.
    (if (or internalp (eq package (find-package "KEYWORD")))
        (intern name package)
        (find-symbol name package))))

(defvar *eof* (gensym))
(defun ls-read (stream)
  (skip-whitespaces-and-comments stream)
  (let ((ch (%peek-char stream)))
    (cond
      ((or (null ch) (char= ch #\)))
       *eof*)
      ((char= ch #\()
       (%read-char stream)
       (%read-list stream))
      ((char= ch #\')
       (%read-char stream)
       (list 'quote (ls-read stream)))
      ((char= ch #\`)
       (%read-char stream)
       (list 'backquote (ls-read stream)))
      ((char= ch #\")
       (%read-char stream)
       (read-string stream))
      ((char= ch #\,)
       (%read-char stream)
       (if (eql (%peek-char stream) #\@)
           (progn (%read-char stream) (list 'unquote-splicing (ls-read stream)))
           (list 'unquote (ls-read stream))))
      ((char= ch #\#)
       (read-sharp stream))
      (t
       (let ((string (read-until stream #'terminalp)))
         (if (every #'digit-char-p string)
             (parse-integer string)
             (read-symbol string)))))))

(defun ls-read-from-string (string)
  (ls-read (make-string-stream string)))


;;;; Compiler

;;; Translate the Lisp code to Javascript. It will compile the special
;;; forms. Some primitive functions are compiled as special forms
;;; too. The respective real functions are defined in the target (see
;;; the beginning of this file) as well as some primitive functions.

(defvar *compilation-unit-checks* '())

(defun make-binding (name type value &optional declarations)
  (list name type value declarations))

(defun binding-name (b) (first b))
(defun binding-type (b) (second b))
(defun binding-value (b) (third b))
(defun binding-declarations (b) (fourth b))

(defun set-binding-value (b value)
  (setcar (cddr b) value))

(defun set-binding-declarations (b value)
  (setcar (cdddr b) value))

(defun push-binding-declaration (decl b)
  (set-binding-declarations b (cons decl (binding-declarations b))))


(defun make-lexenv ()
  (list nil nil nil nil))

(defun copy-lexenv (lexenv)
  (copy-list lexenv))

(defun push-to-lexenv (binding lexenv namespace)
  (ecase namespace
    (variable   (setcar        lexenv  (cons binding (car lexenv))))
    (function   (setcar   (cdr lexenv) (cons binding (cadr lexenv))))
    (block      (setcar  (cddr lexenv) (cons binding (caddr lexenv))))
    (gotag      (setcar (cdddr lexenv) (cons binding (cadddr lexenv))))))

(defun extend-lexenv (bindings lexenv namespace)
  (let ((env (copy-lexenv lexenv)))
    (dolist (binding (reverse bindings) env)
      (push-to-lexenv binding env namespace))))

(defun lookup-in-lexenv (name lexenv namespace)
  (assoc name (ecase namespace
                (variable (first lexenv))
                (function (second lexenv))
                (block (third lexenv))
                (gotag (fourth lexenv)))))

(defvar *environment* (make-lexenv))

(defvar *variable-counter* 0)
(defun gvarname (symbol)
  (concat "v" (integer-to-string (incf *variable-counter*))))

(defun translate-variable (symbol)
  (binding-value (lookup-in-lexenv symbol *environment* 'variable)))

(defun extend-local-env (args)
  (let ((new (copy-lexenv *environment*)))
    (dolist (symbol args new)
      (let ((b (make-binding symbol 'lexical-variable (gvarname symbol))))
        (push-to-lexenv b new 'variable)))))

;;; Toplevel compilations
(defvar *toplevel-compilations* nil)

(defun toplevel-compilation (string)
  (push string *toplevel-compilations*))

(defun null-or-empty-p (x)
  (zerop (length x)))

(defun get-toplevel-compilations ()
  (reverse (remove-if #'null-or-empty-p *toplevel-compilations*)))

(defun %compile-defmacro (name lambda)
  (toplevel-compilation (ls-compile `',name))
  (push-to-lexenv (make-binding name 'macro lambda) *environment* 'function))

(defun global-binding (name type namespace)
  (or (lookup-in-lexenv name *environment* namespace)
      (let ((b (make-binding name type nil)))
        (push-to-lexenv b *environment* namespace)
        b)))

(defun claimp (symbol namespace claim)
  (let ((b (lookup-in-lexenv symbol *environment* namespace)))
    (and b (member claim (binding-declarations b)))))

(defun !proclaim (decl)
  (case (car decl)
    (special
     (dolist (name (cdr decl))
       (let ((b (global-binding name 'variable 'variable)))
         (push-binding-declaration 'special b))))
    (notinline
     (dolist (name (cdr decl))
       (let ((b (global-binding name 'function 'function)))
         (push-binding-declaration 'notinline b))))
    (constant
     (dolist (name (cdr decl))
       (let ((b (global-binding name 'variable 'variable)))
         (push-binding-declaration 'constant b))))
    (non-overridable
     (dolist (name (cdr decl))
       (let ((b (global-binding name 'function 'function)))
         (push-binding-declaration 'non-overridable b))))))

#+ecmalisp
(fset 'proclaim #'!proclaim)

;;; Special forms

(defvar *compilations* nil)

(defmacro define-compilation (name args &body body)
  ;; Creates a new primitive `name' with parameters args and
  ;; @body. The body can access to the local environment through the
  ;; variable *ENVIRONMENT*.
  `(push (list ',name (lambda ,args (block ,name ,@body)))
         *compilations*))

(define-compilation if (condition true false)
  (concat "(" (ls-compile condition) " !== " (ls-compile nil)
          " ? " (ls-compile true)
          " : " (ls-compile false)
          ")"))

(defvar *lambda-list-keywords* '(&optional &rest))

(defun list-until-keyword (list)
  (if (or (null list) (member (car list) *lambda-list-keywords*))
      nil
      (cons (car list) (list-until-keyword (cdr list)))))

(defun lambda-list-required-arguments (lambda-list)
  (list-until-keyword lambda-list))

(defun lambda-list-optional-arguments-with-default (lambda-list)
  (mapcar #'ensure-list (list-until-keyword (cdr (member '&optional lambda-list)))))

(defun lambda-list-optional-arguments (lambda-list)
  (mapcar #'car (lambda-list-optional-arguments-with-default lambda-list)))

(defun lambda-list-rest-argument (lambda-list)
  (let ((rest (list-until-keyword (cdr (member '&rest lambda-list)))))
    (when (cdr rest)
      (error "Bad lambda-list"))
    (car rest)))


(defun lambda-docstring-wrapper (docstring &rest strs)
  (if docstring
      (js!selfcall
        "var func = " (join strs) ";" *newline*
        "func.docstring = '" docstring "';" *newline*
        "return func;" *newline*)
      (join strs)))

(define-compilation lambda (lambda-list &rest body)
  (let ((required-arguments (lambda-list-required-arguments lambda-list))
        (optional-arguments (lambda-list-optional-arguments lambda-list))
        (rest-argument (lambda-list-rest-argument lambda-list))
        documentation)
    ;; Get the documentation string for the lambda function
    (when (and (stringp (car body))
               (not (null (cdr body))))
      (setq documentation (car body))
      (setq body (cdr body)))
    (let ((n-required-arguments (length required-arguments))
          (n-optional-arguments (length optional-arguments))
          (*environment* (extend-local-env
                          (append (ensure-list rest-argument)
                                  required-arguments
                                  optional-arguments))))
      (lambda-docstring-wrapper
       documentation
       "(function ("
       (join (mapcar #'translate-variable
                     (append required-arguments optional-arguments))
             ",")
       "){" *newline*
       ;; Check number of arguments
       (indent
        (if required-arguments
            (concat "if (arguments.length < " (integer-to-string n-required-arguments)
                    ") throw 'too few arguments';" *newline*)
            "")
        (if (not rest-argument)
            (concat "if (arguments.length > "
                    (integer-to-string (+ n-required-arguments n-optional-arguments))
                    ") throw 'too many arguments';" *newline*)
            "")
        ;; Optional arguments
        (if optional-arguments
            (concat "switch(arguments.length){" *newline*
                    (let ((optional-and-defaults
                           (lambda-list-optional-arguments-with-default lambda-list))
                          (cases nil)
                          (idx 0))
                      (progn
                        (while (< idx n-optional-arguments)
                          (let ((arg (nth idx optional-and-defaults)))
                            (push (concat "case "
                                          (integer-to-string (+ idx n-required-arguments)) ":" *newline*
                                          (translate-variable (car arg))
                                          "="
                                          (ls-compile (cadr arg))
                                          ";" *newline*)
                                  cases)
                            (incf idx)))
                        (push (concat "default: break;" *newline*) cases)
                        (join (reverse cases))))
                    "}" *newline*)
            "")
        ;; &rest/&body argument
        (if rest-argument
            (let ((js!rest (translate-variable rest-argument)))
              (concat "var " js!rest "= " (ls-compile nil) ";" *newline*
                      "for (var i = arguments.length-1; i>="
                      (integer-to-string (+ n-required-arguments n-optional-arguments))
                      "; i--)" *newline*
                      (indent js!rest " = "
                              "{car: arguments[i], cdr: ") js!rest "};"
                      *newline*))
            "")
        ;; Body
        (ls-compile-block body t)) *newline*
       "})"))))

(define-compilation setq (var val)
  (let ((b (lookup-in-lexenv var *environment* 'variable)))
    (if (eq (binding-type b) 'lexical-variable)
        (concat (binding-value b) " = " (ls-compile val))
        (ls-compile `(set ',var ,val)))))

;;; FFI Variable accessors
(define-compilation js-vref (var)
  var)

(define-compilation js-vset (var val)
  (concat "(" var " = " (ls-compile val) ")"))


;;; Literals
(defun escape-string (string)
  (let ((output "")
        (index 0)
        (size (length string)))
    (while (< index size)
      (let ((ch (char string index)))
        (when (or (char= ch #\") (char= ch #\\))
          (setq output (concat output "\\")))
        (when (or (char= ch #\newline))
          (setq output (concat output "\\"))
          (setq ch #\n))
        (setq output (concat output (string ch))))
      (incf index))
    output))


(defvar *literal-symbols* nil)
(defvar *literal-counter* 0)

(defun genlit ()
  (concat "l" (integer-to-string (incf *literal-counter*))))

(defun literal (sexp &optional recursive)
  (cond
    ((integerp sexp) (integer-to-string sexp))
    ((stringp sexp) (concat "\"" (escape-string sexp) "\""))
    ((symbolp sexp)
     (or (cdr (assoc sexp *literal-symbols*))
	 (let ((v (genlit))
	       (s #+common-lisp (concat "{name: \"" (escape-string (symbol-name sexp)) "\"}")
		  #+ecmalisp (ls-compile
                              `(intern ,(symbol-name sexp)
                                       ,(package-name (symbol-package sexp))))))
	   (push (cons sexp v) *literal-symbols*)
	   (toplevel-compilation (concat "var " v " = " s))
	   v)))
    ((consp sexp)
     (let ((c (concat "{car: " (literal (car sexp) t) ", "
		      "cdr: " (literal (cdr sexp) t) "}")))
       (if recursive
	   c
	   (let ((v (genlit)))
	     (toplevel-compilation (concat "var " v " = " c))
	     v))))))

(define-compilation quote (sexp)
  (literal sexp))

(define-compilation %while (pred &rest body)
  (js!selfcall
    "while(" (ls-compile pred) " !== " (ls-compile nil) "){" *newline*
    (indent (ls-compile-block body))
    "}"
    "return " (ls-compile nil) ";" *newline*))

(define-compilation function (x)
  (cond
    ((and (listp x) (eq (car x) 'lambda))
     (ls-compile x))
    ((symbolp x)
     (ls-compile `(symbol-function ',x)))))

(define-compilation eval-when-compile (&rest body)
  (eval (cons 'progn body))
  nil)

(defmacro define-transformation (name args form)
  `(define-compilation ,name ,args
     (ls-compile ,form)))

(define-compilation progn (&rest body)
  (js!selfcall (ls-compile-block body t)))


(defun restoring-dynamic-binding (bindings body)
  (concat
   "try {" *newline*
   (indent body)
   "}" *newline*
   "finally {"  *newline*
   (indent
    (join-trailing (mapcar (lambda (b)
                             (let ((s (ls-compile `(quote ,(car b)))))
                               (concat s ".value" " = " (cdr b))))
                           bindings)
                   (concat ";" *newline*)))
   "}" *newline*))

(defun dynamic-binding-wrapper (bindings body)
  (if (null bindings)
      body
      (restoring-dynamic-binding
       bindings
       (concat "var tmp;" *newline*
               (join (mapcar (lambda (b)
                               (let ((s (ls-compile `(quote ,(car b)))))
                                 (concat "tmp = " s ".value;" *newline*
                                         s ".value = " (cdr b) ";" *newline*
                                         (cdr b) " = tmp;" *newline*)))
                             bindings))
               body
               *newline*))))

(define-compilation let (bindings &rest body)
  (let ((bindings (mapcar #'ensure-list bindings)))
    (let ((variables (mapcar #'first bindings))
          (values    (mapcar #'second bindings)))
      (let ((cvalues (mapcar #'ls-compile values))
            (*environment*
             (extend-local-env (remove-if (lambda (v)(claimp v 'variable 'special))
                                          variables)))
            (dynamic-bindings))
        (concat "(function("
                (join (mapcar (lambda (x)
                                (if (claimp x 'variable 'special)
                                    (let ((v (gvarname x)))
                                      (push (cons x v) dynamic-bindings)
                                      v)
                                    (translate-variable x)))
                              variables)
                      ",")
                "){" *newline*
                (let ((body (ls-compile-block body t)))
                  (indent (dynamic-binding-wrapper dynamic-bindings body)))
                "})(" (join cvalues ",") ")")))))


(defun let*-initialize (x)
  (let ((var (first x))
        (value (second x)))
    (if (claimp var 'variable 'special)
        (ls-compile `(setq ,var ,value))
        (let ((v (gvarname var)))
          (let ((b (make-binding var 'variable v)))
            (prog1 (concat "var " v " = " (ls-compile value) ";" *newline*)
              (push-to-lexenv b *environment* 'variable)))))))

(define-compilation let* (bindings &rest body)
  (let ((bindings (mapcar #'ensure-list bindings))
        (*environment* (copy-lexenv *environment*)))
    (js!selfcall
      (let ((body
             (concat (mapconcat #'let*-initialize bindings)
                     (ls-compile-block body t))))
        (if (some (lambda (b) (claimp (car b) 'variable 'special)) bindings)
            (restoring-dynamic-binding bindings body)
            body)))))



(defvar *block-counter* 0)

(define-compilation block (name &rest body)
  (let ((tr (integer-to-string (incf *block-counter*))))
    (let ((b (make-binding name 'block tr)))
      (js!selfcall
        "try {" *newline*
        (let ((*environment* (extend-lexenv (list b) *environment* 'block)))
          (indent "return " (ls-compile `(progn ,@body)) ";" *newline*))
        "}" *newline*
        "catch (cf){" *newline*
        "    if (cf.type == 'block' && cf.id == " tr ")" *newline*
        "        return cf.value;" *newline*
        "    else" *newline*
        "        throw cf;" *newline*
        "}" *newline*))))

(define-compilation return-from (name &optional value)
  (let ((b (lookup-in-lexenv name *environment* 'block)))
    (if b
        (js!selfcall
          "throw ({"
          "type: 'block', "
          "id: " (binding-value b) ", "
          "value: " (ls-compile value) ", "
          "message: 'Return from unknown block " (symbol-name name) ".'"
          "})")
        (error (concat "Unknown block `" (symbol-name name) "'.")))))


(define-compilation catch (id &rest body)
  (js!selfcall
    "var id = " (ls-compile id) ";" *newline*
    "try {" *newline*
    (indent "return " (ls-compile `(progn ,@body))
            ";" *newline*)
    "}" *newline*
    "catch (cf){" *newline*
    "    if (cf.type == 'catch' && cf.id == id)" *newline*
    "        return cf.value;" *newline*
    "    else" *newline*
    "        throw cf;" *newline*
    "}" *newline*))

(define-compilation throw (id value)
  (js!selfcall
    "throw ({"
    "type: 'catch', "
    "id: " (ls-compile id) ", "
    "value: " (ls-compile value) ", "
    "message: 'Throw uncatched.'"
    "})"))


(defvar *tagbody-counter* 0)
(defvar *go-tag-counter* 0)

(defun go-tag-p (x)
  (or (integerp x) (symbolp x)))

(defun declare-tagbody-tags (tbidx body)
  (let ((bindings
         (mapcar (lambda (label)
                   (let ((tagidx (integer-to-string (incf *go-tag-counter*))))
                     (make-binding label 'gotag (list tbidx tagidx))))
                 (remove-if-not #'go-tag-p body))))
    (extend-lexenv bindings *environment* 'gotag)))

(define-compilation tagbody (&rest body)
  ;; Ignore the tagbody if it does not contain any go-tag. We do this
  ;; because 1) it is easy and 2) many built-in forms expand to a
  ;; implicit tagbody, so we save some space.
  (unless (some #'go-tag-p body)
    (return-from tagbody (ls-compile `(progn ,@body nil))))
  ;; The translation assumes the first form in BODY is a label
  (unless (go-tag-p (car body))
    (push (gensym "START") body))
  ;; Tagbody compilation
  (let ((tbidx (integer-to-string *tagbody-counter*)))
    (let ((*environment* (declare-tagbody-tags tbidx body))
          initag)
      (let ((b (lookup-in-lexenv (first body) *environment* 'gotag)))
        (setq initag (second (binding-value b))))
      (js!selfcall
        "var tagbody_" tbidx " = " initag ";" *newline*
        "tbloop:" *newline*
        "while (true) {" *newline*
        (indent "try {" *newline*
                (indent (let ((content ""))
                          (concat "switch(tagbody_" tbidx "){" *newline*
                                  "case " initag ":" *newline*
                                  (dolist (form (cdr body) content)
                                    (concatf content
                                      (if (not (go-tag-p form))
                                          (indent (ls-compile form) ";" *newline*)
                                          (let ((b (lookup-in-lexenv form *environment* 'gotag)))
                                            (concat "case " (second (binding-value b)) ":" *newline*)))))
                                  "default:" *newline*
                                  "    break tbloop;" *newline*
                                  "}" *newline*)))
                "}" *newline*
                "catch (jump) {" *newline*
                "    if (jump.type == 'tagbody' && jump.id == " tbidx ")" *newline*
                "        tagbody_" tbidx " = jump.label;" *newline*
                "    else" *newline*
                "        throw(jump);" *newline*
                "}" *newline*)
        "}" *newline*
        "return " (ls-compile nil) ";" *newline*))))

(define-compilation go (label)
  (let ((b (lookup-in-lexenv label *environment* 'gotag))
        (n (cond
             ((symbolp label) (symbol-name label))
             ((integerp label) (integer-to-string label)))))
    (if b
        (js!selfcall
          "throw ({"
          "type: 'tagbody', "
          "id: " (first (binding-value b)) ", "
          "label: " (second (binding-value b)) ", "
          "message: 'Attempt to GO to non-existing tag " n "'"
          "})" *newline*)
        (error (concat "Unknown tag `" n "'.")))))


(define-compilation unwind-protect (form &rest clean-up)
  (js!selfcall
    "var ret = " (ls-compile nil) ";" *newline*
    "try {" *newline*
    (indent "ret = " (ls-compile form) ";" *newline*)
    "} finally {" *newline*
    (indent (ls-compile-block clean-up))
    "}" *newline*
    "return ret;" *newline*))


;;; A little backquote implementation without optimizations of any
;;; kind for ecmalisp.
(defun backquote-expand-1 (form)
  (cond
    ((symbolp form)
     (list 'quote form))
    ((atom form)
     form)
    ((eq (car form) 'unquote)
     (car form))
    ((eq (car form) 'backquote)
     (backquote-expand-1 (backquote-expand-1 (cadr form))))
    (t
     (cons 'append
           (mapcar (lambda (s)
                     (cond
                       ((and (listp s) (eq (car s) 'unquote))
                        (list 'list (cadr s)))
                       ((and (listp s) (eq (car s) 'unquote-splicing))
                        (cadr s))
                       (t
                        (list 'list (backquote-expand-1 s)))))
                   form)))))

(defun backquote-expand (form)
  (if (and (listp form) (eq (car form) 'backquote))
      (backquote-expand-1 (cadr form))
      form))

(defmacro backquote (form)
  (backquote-expand-1 form))

(define-transformation backquote (form)
  (backquote-expand-1 form))

;;; Primitives

(defvar *builtins* nil)

(defmacro define-raw-builtin (name args &body body)
  ;; Creates a new primitive function `name' with parameters args and
  ;; @body. The body can access to the local environment through the
  ;; variable *ENVIRONMENT*.
  `(push (list ',name (lambda ,args (block ,name ,@body)))
         *builtins*))

(defmacro define-builtin (name args &body body)
  `(progn
     (define-raw-builtin ,name ,args
       (let ,(mapcar (lambda (arg) `(,arg (ls-compile ,arg))) args)
         ,@body))))

;;; DECLS is a list of (JSVARNAME TYPE LISPFORM) declarations.
(defmacro type-check (decls &body body)
  `(js!selfcall
     ,@(mapcar (lambda (decl)
                   `(concat "var " ,(first decl) " = " ,(third decl) ";" *newline*))
                 decls)
     ,@(mapcar (lambda (decl)
                 `(concat "if (typeof " ,(first decl) " != '" ,(second decl) "')" *newline*
                          (indent "throw 'The value ' + "
                                  ,(first decl)
                                  " + ' is not a type "
                                  ,(second decl)
                                  ".';"
                                  *newline*)))
               decls)
     (concat "return " (progn ,@body) ";" *newline*)))

(defun num-op-num (x op y)
  (type-check (("x" "number" x) ("y" "number" y))
    (concat "x" op "y")))

(define-builtin + (x y) (num-op-num x "+" y))
(define-builtin - (x y) (num-op-num x "-" y))
(define-builtin * (x y) (num-op-num x "*" y))
(define-builtin / (x y) (num-op-num x "/" y))

(define-builtin mod (x y) (num-op-num x "%" y))

(define-builtin < (x y)  (js!bool (num-op-num x "<" y)))
(define-builtin > (x y)  (js!bool (num-op-num x ">" y)))
(define-builtin = (x y)  (js!bool (num-op-num x "==" y)))
(define-builtin <= (x y) (js!bool (num-op-num x "<=" y)))
(define-builtin >= (x y) (js!bool (num-op-num x ">=" y)))

(define-builtin numberp (x)
  (js!bool (concat "(typeof (" x ") == \"number\")")))

(define-builtin floor (x)
  (type-check (("x" "number" x))
    "Math.floor(x)"))

(define-builtin cons (x y)
  (concat "({car: " x ", cdr: " y "})"))

(define-builtin consp (x)
  (js!bool
   (js!selfcall
     "var tmp = " x ";" *newline*
     "return (typeof tmp == 'object' && 'car' in tmp);" *newline*)))

(define-builtin car (x)
  (js!selfcall
    "var tmp = " x ";" *newline*
    "return tmp === " (ls-compile nil)
    "? " (ls-compile nil)
    ": tmp.car;" *newline*))

(define-builtin cdr (x)
  (js!selfcall
    "var tmp = " x ";" *newline*
    "return tmp === " (ls-compile nil) "? "
    (ls-compile nil)
    ": tmp.cdr;" *newline*))

(define-builtin setcar (x new)
  (type-check (("x" "object" x))
    (concat "(x.car = " new ")")))

(define-builtin setcdr (x new)
  (type-check (("x" "object" x))
    (concat "(x.cdr = " new ")")))

(define-builtin symbolp (x)
  (js!bool
   (js!selfcall
     "var tmp = " x ";" *newline*
     "return (typeof tmp == 'object' && 'name' in tmp);" *newline*)))

(define-builtin make-symbol (name)
  (type-check (("name" "string" name))
    "({name: name})"))

(define-builtin symbol-name (x)
  (concat "(" x ").name"))

(define-builtin set (symbol value)
  (concat "(" symbol ").value = " value))

(define-builtin fset (symbol value)
  (concat "(" symbol ").function = " value))

(define-builtin boundp (x)
  (js!bool (concat "(" x ".value !== undefined)")))

(define-builtin symbol-value (x)
  (js!selfcall
    "var symbol = " x ";" *newline*
    "var value = symbol.value;" *newline*
    "if (value === undefined) throw \"Variable `\" + symbol.name + \"' is unbound.\";" *newline*
    "return value;" *newline*))

(define-builtin symbol-function (x)
  (js!selfcall
    "var symbol = " x ";" *newline*
    "var func = symbol.function;" *newline*
    "if (func === undefined) throw \"Function `\" + symbol.name + \"' is undefined.\";" *newline*
    "return func;" *newline*))

(define-builtin symbol-plist (x)
  (concat "((" x ").plist || " (ls-compile nil) ")"))

(define-builtin lambda-code (x)
  (concat "(" x ").toString()"))


(define-builtin eq    (x y) (js!bool (concat "(" x " === " y ")")))
(define-builtin equal (x y) (js!bool (concat "(" x  " == " y ")")))

(define-builtin char-to-string (x)
  (type-check (("x" "number" x))
    "String.fromCharCode(x)"))

(define-builtin stringp (x)
  (js!bool (concat "(typeof(" x ") == \"string\")")))

(define-builtin string-upcase (x)
  (type-check (("x" "string" x))
    "x.toUpperCase()"))

(define-builtin string-length (x)
  (type-check (("x" "string" x))
    "x.length"))

(define-raw-builtin slice (string a &optional b)
  (js!selfcall
    "var str = " (ls-compile string) ";" *newline*
    "var a = " (ls-compile a) ";" *newline*
    "var b;" *newline*
    (if b
        (concat "b = " (ls-compile b) ";" *newline*)
        "")
    "return str.slice(a,b);" *newline*))

(define-builtin char (string index)
  (type-check (("string" "string" string)
               ("index" "number" index))
    "string.charCodeAt(index)"))

(define-builtin concat-two (string1 string2)
  (type-check (("string1" "string" string1)
               ("string2" "string" string2))
    "string1.concat(string2)"))

(define-raw-builtin funcall (func &rest args)
  (concat "(" (ls-compile func) ")("
          (join (mapcar #'ls-compile args)
                ", ")
          ")"))

(define-raw-builtin apply (func &rest args)
  (if (null args)
      (concat "(" (ls-compile func) ")()")
      (let ((args (butlast args))
            (last (car (last args))))
        (js!selfcall
          "var f = " (ls-compile func) ";" *newline*
          "var args = [" (join (mapcar #'ls-compile args)
                               ", ")
          "];" *newline*
          "var tail = (" (ls-compile last) ");" *newline*
          "while (tail != " (ls-compile nil) "){" *newline*
          "    args.push(tail.car);" *newline*
          "    tail = tail.cdr;" *newline*
          "}" *newline*
          "return f.apply(this, args);" *newline*))))

(define-builtin js-eval (string)
  (type-check (("string" "string" string))
    "eval.apply(window, [string])"))

(define-builtin error (string)
  (js!selfcall "throw " string ";" *newline*))

(define-builtin new () "{}")

(define-builtin objectp (x)
  (js!bool (concat "(typeof (" x ") === 'object')")))

(define-builtin oget (object key)
  (js!selfcall
    "var tmp = " "(" object ")[" key "];" *newline*
    "return tmp == undefined? " (ls-compile nil) ": tmp ;" *newline*))

(define-builtin oset (object key value)
  (concat "((" object ")[" key "] = " value ")"))

(define-builtin in (key object)
  (js!bool (concat "((" key ") in (" object "))")))

(define-builtin functionp (x)
  (js!bool (concat "(typeof " x " == 'function')")))

(define-builtin write-string (x)
  (type-check (("x" "string" x))
    "lisp.write(x)"))

(defun macro (x)
  (and (symbolp x)
       (let ((b (lookup-in-lexenv x *environment* 'function)))
         (and (eq (binding-type b) 'macro)
              b))))

(defun ls-macroexpand-1 (form)
  (let ((macro-binding (macro (car form))))
    (if macro-binding
        (let ((expander (binding-value macro-binding)))
          (when (listp expander)
            (let ((compiled (eval expander)))
              ;; The list representation are useful while
              ;; bootstrapping, as we can dump the definition of the
              ;; macros easily, but they are slow because we have to
              ;; evaluate them and compile them now and again. So, let
              ;; us replace the list representation version of the
              ;; function with the compiled one.
              ;;
              #+ecmalisp (set-binding-value macro-binding compiled)
              (setq expander compiled)))
          (apply expander (cdr form)))
        form)))

(defun compile-funcall (function args)
  (if (and (symbolp function)
           (claimp function 'function 'non-overridable))
      (concat (ls-compile `',function) ".function("
              (join (mapcar #'ls-compile args)
                    ", ")
              ")")
      (concat (ls-compile `#',function) "("
              (join (mapcar #'ls-compile args)
                    ", ")
              ")")))

(defun ls-compile-block (sexps &optional return-last-p)
  (if return-last-p
      (concat (ls-compile-block (butlast sexps))
              "return " (ls-compile (car (last sexps))) ";")
      (join-trailing
       (remove-if #'null-or-empty-p (mapcar #'ls-compile sexps))
       (concat ";" *newline*))))

(defun ls-compile (sexp)
  (cond
    ((symbolp sexp)
     (let ((b (lookup-in-lexenv sexp *environment* 'variable)))
       (cond
         ((and b (not (member 'special (binding-declarations b))))
          (binding-value b))
         ((or (keywordp sexp)
              (member 'constant (binding-declarations b)))
          (concat (ls-compile `',sexp) ".value"))
         (t
          (ls-compile `(symbol-value ',sexp))))))
    ((integerp sexp) (integer-to-string sexp))
    ((stringp sexp) (concat "\"" (escape-string sexp) "\""))
    ((listp sexp)
     (let ((name (car sexp))
           (args (cdr sexp)))
       (cond
         ;; Special forms
         ((assoc name *compilations*)
          (let ((comp (second (assoc name *compilations*))))
            (apply comp args)))
         ;; Built-in functions
         ((and (assoc name *builtins*)
               (not (claimp name 'function 'notinline)))
          (let ((comp (second (assoc name *builtins*))))
            (apply comp args)))
         (t
          (if (macro name)
              (ls-compile (ls-macroexpand-1 sexp))
              (compile-funcall name args))))))))

(defun ls-compile-toplevel (sexp)
  (let ((*toplevel-compilations* nil))
    (cond
      ((and (consp sexp) (eq (car sexp) 'progn))
       (let ((subs (mapcar #'ls-compile-toplevel (cdr sexp))))
         (join (remove-if #'null-or-empty-p subs))))
      (t
       (let ((code (ls-compile sexp)))
         (concat (join-trailing (get-toplevel-compilations)
                                (concat ";" *newline*))
                 (if code
                     (concat code ";" *newline*)
                     "")))))))


;;; Once we have the compiler, we define the runtime environment and
;;; interactive development (eval), which works calling the compiler
;;; and evaluating the Javascript result globally.

#+ecmalisp
(progn
  (defmacro with-compilation-unit (&body body)
    `(prog1
         (progn
           (setq *compilation-unit-checks* nil)
           ,@body)
       (dolist (check *compilation-unit-checks*)
         (funcall check))))

  (defun eval (x)
    (let ((code
           (with-compilation-unit
               (ls-compile-toplevel x))))
      (js-eval code)))

  (export '(* *gensym-counter* *package* + - / 1+ 1- < <= = = > >= and append
            apply assoc atom block boundp boundp butlast caar cadddr
            caddr cadr car car case catch cdar cdddr cddr cdr cdr char
            char-code char= code-char cond cons consp copy-list decf
            declaim defparameter defun defvar digit-char-p disassemble
            documentation dolist dotimes ecase eq eql equal error eval
            every export fdefinition find-package find-symbol first
            fourth fset funcall function functionp gensym go identity
<<<<<<< HEAD
            in-package incf integerp integerp intern keywordp
            lambda-code last length let let* list-all-packages list listp
=======
            if in-package incf integerp integerp intern keywordp
            lambda-code last length let list-all-packages list listp
>>>>>>> 82aabb5a
            make-package make-symbol mapcar member minusp mod nil not
            nth nthcdr null numberp or package-name package-use-list
            packagep plusp prin1-to-string print proclaim prog1 prog2
            pron push quote remove remove-if remove-if-not return
            return-from revappend reverse second set setq some
            string-upcase string string= stringp subseq
            symbol-function symbol-name symbol-package symbol-plist
            symbol-value symbolp t tagbody third throw truncate unless
            unwind-protect variable warn when write-line write-string
            zerop))

  (setq *package* *user-package*)

  (js-eval "var lisp")
  (js-vset "lisp" (new))
  (js-vset "lisp.read" #'ls-read-from-string)
  (js-vset "lisp.print" #'prin1-to-string)
  (js-vset "lisp.eval" #'eval)
  (js-vset "lisp.compile" #'ls-compile-toplevel)
  (js-vset "lisp.evalString" (lambda (str) (eval (ls-read-from-string str))))
  (js-vset "lisp.compileString" (lambda (str) (ls-compile-toplevel (ls-read-from-string str))))

  ;; Set the initial global environment to be equal to the host global
  ;; environment at this point of the compilation.
  (eval-when-compile
    (toplevel-compilation
     (ls-compile
      `(progn
         ,@(mapcar (lambda (s) `(%intern-symbol (js-vref ,(cdr s))))
                   *literal-symbols*)
         (setq *literal-symbols* ',*literal-symbols*)
         (setq *environment* ',*environment*)
         (setq *variable-counter* ,*variable-counter*)
         (setq *gensym-counter* ,*gensym-counter*)
         (setq *block-counter* ,*block-counter*)))))

  (eval-when-compile
    (toplevel-compilation
     (ls-compile
      `(setq *literal-counter* ,*literal-counter*)))))


;;; Finally, we provide a couple of functions to easily bootstrap
;;; this. It just calls the compiler with this file as input.

#+common-lisp
(progn
  (defun read-whole-file (filename)
    (with-open-file (in filename)
      (let ((seq (make-array (file-length in) :element-type 'character)))
        (read-sequence seq in)
        seq)))

  (defun ls-compile-file (filename output)
    (setq *compilation-unit-checks* nil)
    (with-open-file (out output :direction :output :if-exists :supersede)
      (let* ((source (read-whole-file filename))
             (in (make-string-stream source)))
        (loop
           for x = (ls-read in)
           until (eq x *eof*)
           for compilation = (ls-compile-toplevel x)
           when (plusp (length compilation))
           do (write-string compilation out))
        (dolist (check *compilation-unit-checks*)
          (funcall check))
        (setq *compilation-unit-checks* nil))))

  (defun bootstrap ()
    (setq *environment* (make-lexenv))
    (setq *literal-symbols* nil)
    (setq *variable-counter* 0
          *gensym-counter* 0
          *literal-counter* 0
          *block-counter* 0)
    (ls-compile-file "ecmalisp.lisp" "ecmalisp.js")))<|MERGE_RESOLUTION|>--- conflicted
+++ resolved
@@ -1819,13 +1819,8 @@
             documentation dolist dotimes ecase eq eql equal error eval
             every export fdefinition find-package find-symbol first
             fourth fset funcall function functionp gensym go identity
-<<<<<<< HEAD
-            in-package incf integerp integerp intern keywordp
-            lambda-code last length let let* list-all-packages list listp
-=======
             if in-package incf integerp integerp intern keywordp
-            lambda-code last length let list-all-packages list listp
->>>>>>> 82aabb5a
+            lambda last length let list-all-packages list listp
             make-package make-symbol mapcar member minusp mod nil not
             nth nthcdr null numberp or package-name package-use-list
             packagep plusp prin1-to-string print proclaim prog1 prog2
