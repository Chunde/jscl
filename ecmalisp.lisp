;;; ecmalisp.lisp ---

;; Copyright (C) 2012, 2013 David Vazquez
;; Copyright (C) 2012 Raimon Grau

;; This program is free software: you can redistribute it and/or
;; modify it under the terms of the GNU General Public License as
;; published by the Free Software Foundation, either version 3 of the
;; License, or (at your option) any later version.
;;
;; This program is distributed in the hope that it will be useful, but
;; WITHOUT ANY WARRANTY; without even the implied warranty of
;; MERCHANTABILITY or FITNESS FOR A PARTICULAR PURPOSE.  See the GNU
;; General Public License for more details.
;;
;; You should have received a copy of the GNU General Public License
;; along with this program.  If not, see <http://www.gnu.org/licenses/>.

;;; This code is executed when ecmalisp compiles this file
;;; itself. The compiler provides compilation of some special forms,
;;; as well as funcalls and macroexpansion, but no functions. So, we
;;; define the Lisp world from scratch. This code has to define enough
;;; language to the compiler to be able to run.

#+ecmalisp
(progn
  (eval-when-compile
    (%compile-defmacro 'defmacro
                       '(lambda (name args &rest body)
                         `(eval-when-compile
                            (%compile-defmacro ',name
                                               '(lambda ,(mapcar (lambda (x)
                                                                   (if (eq x '&body)
                                                                       '&rest
                                                                       x))
                                                                 args)
                                                 ,@body))))))

  (defmacro declaim (&rest decls)
    `(eval-when-compile
       ,@(mapcar (lambda (decl) `(!proclaim ',decl)) decls)))

  (declaim (constant nil t) (special t nil))
  (setq nil 'nil)
  (setq t 't)

  (defmacro when (condition &body body)
    `(if ,condition (progn ,@body) nil))

  (defmacro unless (condition &body body)
    `(if ,condition nil (progn ,@body)))

  (defmacro defvar (name value &optional docstring)
    `(progn
       (declaim (special ,name))
       (unless (boundp ',name) (setq ,name ,value))
       ,@(when (stringp docstring) `((oset ',name "vardoc" ,docstring)))
       ',name))

  (defmacro defparameter (name value &optional docstring)
    `(progn
       (setq ,name ,value)
       ,@(when (stringp docstring) `((oset ',name "vardoc" ,docstring)))
       ',name))

  (defmacro named-lambda (name args &rest body)
    (let ((x (gensym "FN")))
      `(let ((,x (lambda ,args ,@body)))
         (oset ,x "fname" ,name)
         ,x)))

  (defmacro defun (name args &rest body)
    `(progn
       (declaim (non-overridable ,name))
       (fset ',name
             (named-lambda ,(symbol-name name) ,args
               ,@(if (and (stringp (car body)) (not (null (cdr body))))
                     `(,(car body) (block ,name ,@(cdr body)))
                     `((block ,name ,@body)))))
       ',name))

  (defun null (x)
    (eq x nil))

  (defmacro return (&optional value)
    `(return-from nil ,value))

  (defmacro while (condition &body body)
    `(block nil (%while ,condition ,@body)))

  (defvar *gensym-counter* 0)
  (defun gensym (&optional (prefix "G"))
    (setq *gensym-counter* (+ *gensym-counter* 1))
    (make-symbol (concat-two prefix (integer-to-string *gensym-counter*))))

  (defun boundp (x)
    (boundp x))

  ;; Basic functions
  (defun = (x y) (= x y))
  (defun + (x y) (+ x y))
  (defun - (x y) (- x y))
  (defun * (x y) (* x y))
  (defun / (x y) (/ x y))
  (defun 1+ (x) (+ x 1))
  (defun 1- (x) (- x 1))
  (defun zerop (x) (= x 0))
  (defun truncate (x y) (floor (/ x y)))

  (defun eql (x y) (eq x y))

  (defun not (x) (if x nil t))

  (defun cons (x y ) (cons x y))
  (defun consp (x) (consp x))

  (defun car (x)
    "Return the CAR part of a cons, or NIL if X is null."
    (car x))

  (defun cdr (x) (cdr x))
  (defun caar (x) (car (car x)))
  (defun cadr (x) (car (cdr x)))
  (defun cdar (x) (cdr (car x)))
  (defun cddr (x) (cdr (cdr x)))
  (defun caddr (x) (car (cdr (cdr x))))
  (defun cdddr (x) (cdr (cdr (cdr x))))
  (defun cadddr (x) (car (cdr (cdr (cdr x)))))
  (defun first (x) (car x))
  (defun second (x) (cadr x))
  (defun third (x) (caddr x))
  (defun fourth (x) (cadddr x))

  (defun list (&rest args) args)
  (defun atom (x)
    (not (consp x)))

  ;; Basic macros

  (defmacro incf (x &optional (delta 1))
    `(setq ,x (+ ,x ,delta)))

  (defmacro decf (x &optional (delta 1))
    `(setq ,x (- ,x ,delta)))

  (defmacro push (x place)
    `(setq ,place (cons ,x ,place)))

  (defmacro dolist (iter &body body)
    (let ((var (first iter))
          (g!list (gensym)))
      `(block nil
         (let ((,g!list ,(second iter))
               (,var nil))
           (%while ,g!list
                   (setq ,var (car ,g!list))
                   (tagbody ,@body)
                   (setq ,g!list (cdr ,g!list)))
           ,(third iter)))))

  (defmacro dotimes (iter &body body)
    (let ((g!to (gensym))
          (var (first iter))
          (to (second iter))
          (result (third iter)))
      `(block nil
         (let ((,var 0)
               (,g!to ,to))
           (%while (< ,var ,g!to)
                   (tagbody ,@body)
                   (incf ,var))
           ,result))))

  (defmacro cond (&rest clausules)
    (if (null clausules)
        nil
        (if (eq (caar clausules) t)
            `(progn ,@(cdar clausules))
            `(if ,(caar clausules)
                 (progn ,@(cdar clausules))
                 (cond ,@(cdr clausules))))))

  (defmacro case (form &rest clausules)
    (let ((!form (gensym)))
      `(let ((,!form ,form))
         (cond
           ,@(mapcar (lambda (clausule)
                       (if (eq (car clausule) t)
                           clausule
                           `((eql ,!form ',(car clausule))
                             ,@(cdr clausule))))
                     clausules)))))

  (defmacro ecase (form &rest clausules)
    `(case ,form
       ,@(append
          clausules
          `((t
             (error "ECASE expression failed."))))))

  (defmacro and (&rest forms)
    (cond
      ((null forms)
       t)
      ((null (cdr forms))
       (car forms))
      (t
       `(if ,(car forms)
            (and ,@(cdr forms))
            nil))))

  (defmacro or (&rest forms)
    (cond
      ((null forms)
       nil)
      ((null (cdr forms))
       (car forms))
      (t
       (let ((g (gensym)))
         `(let ((,g ,(car forms)))
            (if ,g ,g (or ,@(cdr forms))))))))

  (defmacro prog1 (form &body body)
    (let ((value (gensym)))
      `(let ((,value ,form))
         ,@body
         ,value)))

  (defmacro prog2 (form1 result &body body)
    `(prog1 (progn ,form1 ,result) ,@body)))


;;; This couple of helper functions will be defined in both Common
;;; Lisp and in Ecmalisp.
(defun ensure-list (x)
  (if (listp x)
      x
      (list x)))

(defun !reduce (func list initial)
  (if (null list)
      initial
      (!reduce func
               (cdr list)
               (funcall func initial (car list)))))

;;; Go on growing the Lisp language in Ecmalisp, with more high
;;; level utilities as well as correct versions of other
;;; constructions.
#+ecmalisp
(progn
  (defun append-two (list1 list2)
    (if (null list1)
        list2
        (cons (car list1)
              (append (cdr list1) list2))))

  (defun append (&rest lists)
    (!reduce #'append-two lists '()))

  (defun revappend (list1 list2)
    (while list1
      (push (car list1) list2)
      (setq list1 (cdr list1)))
    list2)

  (defun reverse (list)
    (revappend list '()))

  (defun list-length (list)
    (let ((l 0))
      (while (not (null list))
        (incf l)
        (setq list (cdr list)))
      l))

  (defun length (seq)
    (if (stringp seq)
        (string-length seq)
        (list-length seq)))

  (defun concat-two (s1 s2)
    (concat-two s1 s2))

  (defun mapcar (func list)
    (if (null list)
        '()
        (cons (funcall func (car list))
              (mapcar func (cdr list)))))

  (defun identity (x) x)

  (defun copy-list (x)
    (mapcar #'identity x))

  (defun code-char (x) x)
  (defun char-code (x) x)
  (defun char= (x y) (= x y))

  (defun integerp (x)
    (and (numberp x) (= (floor x) x)))

  (defun plusp (x) (< 0 x))
  (defun minusp (x) (< x 0))

  (defun listp (x)
    (or (consp x) (null x)))

  (defun nthcdr (n list)
    (while (and (plusp n) list)
      (setq n (1- n))
      (setq list (cdr list)))
    list)

  (defun nth (n list)
    (car (nthcdr n list)))

  (defun last (x)
    (while (consp (cdr x))
      (setq x (cdr x)))
    x)

  (defun butlast (x)
    (and (consp (cdr x))
         (cons (car x) (butlast (cdr x)))))

  (defun member (x list)
    (while list
      (when (eql x (car list))
        (return list))
      (setq list (cdr list))))

  (defun remove (x list)
    (cond
      ((null list)
       nil)
      ((eql x (car list))
       (remove x (cdr list)))
      (t
       (cons (car list) (remove x (cdr list))))))

  (defun remove-if (func list)
    (cond
      ((null list)
       nil)
      ((funcall func (car list))
       (remove-if func (cdr list)))
      (t
       (cons (car list) (remove-if func (cdr list))))))

  (defun remove-if-not (func list)
    (cond
      ((null list)
       nil)
      ((funcall func (car list))
       (cons (car list) (remove-if-not func (cdr list))))
      (t
       (remove-if-not func (cdr list)))))

  (defun digit-char-p (x)
    (if (and (<= #\0 x) (<= x #\9))
        (- x #\0)
        nil))

  (defun subseq (seq a &optional b)
    (cond
      ((stringp seq)
       (if b
           (slice seq a b)
           (slice seq a)))
      (t
       (error "Unsupported argument."))))

  (defun parse-integer (string)
    (let ((value 0)
          (index 0)
          (size (length string)))
      (while (< index size)
        (setq value (+ (* value 10) (digit-char-p (char string index))))
        (incf index))
      value))

  (defun some (function seq)
    (cond
      ((stringp seq)
       (let ((index 0)
             (size (length seq)))
         (while (< index size)
           (when (funcall function (char seq index))
             (return-from some t))
           (incf index))
         nil))
      ((listp seq)
       (dolist (x seq nil)
         (when (funcall function x)
           (return t))))
      (t
       (error "Unknown sequence."))))

  (defun every (function seq)
    (cond
      ((stringp seq)
       (let ((index 0)
             (size (length seq)))
         (while (< index size)
           (unless (funcall function (char seq index))
             (return-from every nil))
           (incf index))
         t))
      ((listp seq)
       (dolist (x seq t)
         (unless (funcall function x)
           (return))))
      (t
       (error "Unknown sequence."))))

  (defun assoc (x alist)
    (while alist
      (if (eql x (caar alist))
          (return)
          (setq alist (cdr alist))))
    (car alist))

  (defun string (x)
    (cond ((stringp x) x)
          ((symbolp x) (symbol-name x))
          (t (char-to-string x))))

  (defun string= (s1 s2)
    (equal s1 s2))

  (defun fdefinition (x)
    (cond
      ((functionp x)
       x)
      ((symbolp x)
       (symbol-function x))
      (t
       (error "Invalid function"))))

  (defun disassemble (function)
    (write-line (lambda-code (fdefinition function)))
    nil)

  (defun documentation (x type)
    "Return the documentation of X. TYPE must be the symbol VARIABLE or FUNCTION."
    (ecase type
      (function
       (let ((func (fdefinition x)))
         (oget func "docstring")))
      (variable
       (unless (symbolp x)
         (error "Wrong argument type! it should be a symbol"))
       (oget x "vardoc"))))

  ;; Packages

  (defvar *package-list* nil)

  (defun list-all-packages ()
    *package-list*)

  (defun make-package (name &optional use)
    (let ((package (new))
          (use (mapcar #'find-package-or-fail use)))
      (oset package "packageName" name)
      (oset package "symbols" (new))
      (oset package "exports" (new))
      (oset package "use" use)
      (push package *package-list*)
      package))

  (defun packagep (x)
    (and (objectp x) (in "symbols" x)))

  (defun find-package (package-designator)
    (when (packagep package-designator)
      (return-from find-package package-designator))
    (let ((name (string package-designator)))
      (dolist (package *package-list*)
        (when (string= (package-name package) name)
          (return package)))))

  (defun find-package-or-fail (package-designator)
    (or (find-package package-designator)
        (error "Package unknown.")))

  (defun package-name (package-designator)
    (let ((package (find-package-or-fail package-designator)))
      (oget package "packageName")))

  (defun %package-symbols (package-designator)
    (let ((package (find-package-or-fail package-designator)))
      (oget package "symbols")))

  (defun package-use-list (package-designator)
    (let ((package (find-package-or-fail package-designator)))
      (oget package "use")))

  (defun %package-external-symbols (package-designator)
    (let ((package (find-package-or-fail package-designator)))
      (oget package "exports")))

  (defvar *common-lisp-package*
    (make-package "CL"))

  (defvar *user-package*
    (make-package "CL-USER" (list *common-lisp-package*)))

  (defvar *keyword-package*
    (make-package "KEYWORD"))

  (defun keywordp (x)
    (and (symbolp x) (eq (symbol-package x) *keyword-package*)))

  (defvar *package* *common-lisp-package*)

  (defmacro in-package (package-designator)
    `(eval-when-compile
       (setq *package* (find-package-or-fail ,package-designator))))

  ;; This function is used internally to initialize the CL package
  ;; with the symbols built during bootstrap.
  (defun %intern-symbol (symbol)
    (let ((symbols (%package-symbols *common-lisp-package*)))
      (oset symbol "package" *common-lisp-package*)
      (oset symbols (symbol-name symbol) symbol)))

  (defun %find-symbol (name package)
    (let ((package (find-package-or-fail package)))
      (let ((symbols (%package-symbols package)))
        (if (in name symbols)
            (cons (oget symbols name) t)
            (dolist (used (package-use-list package) (cons nil nil))
              (let ((exports (%package-external-symbols used)))
                (when (in name exports)
                  (return-from %find-symbol
                    (cons (oget exports name) t)))))))))

  (defun find-symbol (name &optional (package *package*))
    (car (%find-symbol name package)))

  (defun intern (name &optional (package *package*))
    (let ((package (find-package-or-fail package)))
      (let ((result (%find-symbol name package)))
        (if (cdr result)
            (car result)
            (let ((symbols (%package-symbols package)))
              (oget symbols name)
              (let ((symbol (make-symbol name)))
                (oset symbol "package" package)
                (when (eq package *keyword-package*)
                  (oset symbol "value" symbol)
                  (export (list symbol) package))
                (oset symbols name symbol)))))))

  (defun symbol-package (symbol)
    (unless (symbolp symbol)
      (error "it is not a symbol"))
    (oget symbol "package"))

  (defun export (symbols &optional (package *package*))
    (let ((exports (%package-external-symbols package)))
      (dolist (symb symbols t)
        (oset exports (symbol-name symb) symb)))))


;;; The compiler offers some primitives and special forms which are
;;; not found in Common Lisp, for instance, while. So, we grow Common
;;; Lisp a bit to it can execute the rest of the file.
#+common-lisp
(progn
  (defmacro while (condition &body body)
    `(do ()
         ((not ,condition))
       ,@body))

  (defmacro eval-when-compile (&body body)
    `(eval-when (:compile-toplevel :load-toplevel :execute)
       ,@body))

  (defun concat-two (s1 s2)
    (concatenate 'string s1 s2))

  (defun setcar (cons new)
    (setf (car cons) new))
  (defun setcdr (cons new)
    (setf (cdr cons) new)))

;;; At this point, no matter if Common Lisp or ecmalisp is compiling
;;; from here, this code will compile on both. We define some helper
;;; functions now for string manipulation and so on. They will be
;;; useful in the compiler, mostly.

(defvar *newline* (string (code-char 10)))

(defun concat (&rest strs)
  (!reduce #'concat-two strs ""))

(defmacro concatf (variable &body form)
  `(setq ,variable (concat ,variable (progn ,@form))))

;;; Concatenate a list of strings, with a separator
(defun join (list &optional (separator ""))
  (cond
    ((null list)
     "")
    ((null (cdr list))
     (car list))
    (t
     (concat (car list)
             separator
             (join (cdr list) separator)))))

(defun join-trailing (list &optional (separator ""))
  (if (null list)
      ""
      (concat (car list) separator (join-trailing (cdr list) separator))))

(defun mapconcat (func list)
  (join (mapcar func list)))

;;; Like CONCAT, but prefix each line with four spaces. Two versions
;;; of this function are available, because the Ecmalisp version is
;;; very slow and bootstraping was annoying.

#+ecmalisp
(defun indent (&rest string)
  (let ((input (join string)))
    (let ((output "")
          (index 0)
          (size (length input)))
      (when (plusp (length input)) (concatf output "    "))
      (while (< index size)
        (let ((str
               (if (and (char= (char input index) #\newline)
                        (< index (1- size))
                        (not (char= (char input (1+ index)) #\newline)))
                   (concat (string #\newline) "    ")
                   (string (char input index)))))
          (concatf output str))
        (incf index))
      output)))

#+common-lisp
(defun indent (&rest string)
  (with-output-to-string (*standard-output*)
    (with-input-from-string (input (join string))
      (loop
         for line = (read-line input nil)
         while line
         do (write-string "    ")
         do (write-line line)))))


(defun integer-to-string (x)
  (cond
    ((zerop x)
     "0")
    ((minusp x)
     (concat "-" (integer-to-string (- 0 x))))
    (t
     (let ((digits nil))
       (while (not (zerop x))
         (push (mod x 10) digits)
         (setq x (truncate x 10)))
       (join (mapcar (lambda (d) (string (char "0123456789" d)))
                     digits))))))


;;; Wrap X with a Javascript code to convert the result from
;;; Javascript generalized booleans to T or NIL.
(defun js!bool (x)
  (concat "(" x "?" (ls-compile t) ": " (ls-compile nil) ")"))

;;; Concatenate the arguments and wrap them with a self-calling
;;; Javascript anonymous function. It is used to make some Javascript
;;; statements valid expressions and provide a private scope as well.
;;; It could be defined as function, but we could do some
;;; preprocessing in the future.
(defmacro js!selfcall (&body body)
  `(concat "(function(){" *newline* (indent ,@body) "})()"))


;;; Printer

#+ecmalisp
(progn
  (defun prin1-to-string (form)
    (cond
      ((symbolp form)
       (if (cdr (%find-symbol (symbol-name form) *package*))
           (symbol-name form)
           (let ((package (symbol-package form))
                 (name (symbol-name form)))
             (concat (if (eq package (find-package "KEYWORD"))
                         ""
                         (package-name package))
                     ":" name))))
      ((integerp form) (integer-to-string form))
      ((stringp form) (concat "\"" (escape-string form) "\""))
      ((functionp form)
       (let ((name (oget form "fname")))
         (if name
             (concat "#<FUNCTION " name ">")
             (concat "#<FUNCTION>"))))
      ((listp form)
       (concat "("
               (join-trailing (mapcar #'prin1-to-string (butlast form)) " ")
               (let ((last (last form)))
                 (if (null (cdr last))
                     (prin1-to-string (car last))
                     (concat (prin1-to-string (car last)) " . " (prin1-to-string (cdr last)))))
               ")"))
      ((packagep form)
       (concat "#<PACKAGE " (package-name form) ">"))))

  (defun write-line (x)
    (write-string x)
    (write-string *newline*)
    x)

  (defun warn (string)
    (write-string "WARNING: ")
    (write-line string))

  (defun print (x)
    (write-line (prin1-to-string x))
    x))


;;;; Reader

;;; The Lisp reader, parse strings and return Lisp objects. The main
;;; entry points are `ls-read' and `ls-read-from-string'.

(defun make-string-stream (string)
  (cons string 0))

(defun %peek-char (stream)
  (and (< (cdr stream) (length (car stream)))
       (char (car stream) (cdr stream))))

(defun %read-char (stream)
  (and (< (cdr stream) (length (car stream)))
       (prog1 (char (car stream) (cdr stream))
         (setcdr stream (1+ (cdr stream))))))

(defun whitespacep (ch)
  (or (char= ch #\space) (char= ch #\newline) (char= ch #\tab)))

(defun skip-whitespaces (stream)
  (let (ch)
    (setq ch (%peek-char stream))
    (while (and ch (whitespacep ch))
      (%read-char stream)
      (setq ch (%peek-char stream)))))

(defun terminalp (ch)
  (or (null ch) (whitespacep ch) (char= #\) ch) (char= #\( ch)))

(defun read-until (stream func)
  (let ((string "")
        (ch))
    (setq ch (%peek-char stream))
    (while (and ch (not (funcall func ch)))
      (setq string (concat string (string ch)))
      (%read-char stream)
      (setq ch (%peek-char stream)))
    string))

(defun skip-whitespaces-and-comments (stream)
  (let (ch)
    (skip-whitespaces stream)
    (setq ch (%peek-char stream))
    (while (and ch (char= ch #\;))
      (read-until stream (lambda (x) (char= x #\newline)))
      (skip-whitespaces stream)
      (setq ch (%peek-char stream)))))

(defun %read-list (stream)
  (skip-whitespaces-and-comments stream)
  (let ((ch (%peek-char stream)))
    (cond
      ((null ch)
       (error "Unspected EOF"))
      ((char= ch #\))
       (%read-char stream)
       nil)
      ((char= ch #\.)
       (%read-char stream)
       (prog1 (ls-read stream)
         (skip-whitespaces-and-comments stream)
         (unless (char= (%read-char stream) #\))
           (error "')' was expected."))))
      (t
       (cons (ls-read stream) (%read-list stream))))))

(defun read-string (stream)
  (let ((string "")
        (ch nil))
    (setq ch (%read-char stream))
    (while (not (eql ch #\"))
      (when (null ch)
        (error "Unexpected EOF"))
      (when (eql ch #\\)
        (setq ch (%read-char stream)))
      (setq string (concat string (string ch)))
      (setq ch (%read-char stream)))
    string))

(defun read-sharp (stream)
  (%read-char stream)
  (ecase (%read-char stream)
    (#\'
     (list 'function (ls-read stream)))
    (#\\
     (let ((cname
            (concat (string (%read-char stream))
                    (read-until stream #'terminalp))))
       (cond
         ((string= cname "space") (char-code #\space))
         ((string= cname "tab") (char-code #\tab))
         ((string= cname "newline") (char-code #\newline))
         (t (char-code (char cname 0))))))
    (#\+
     (let ((feature (read-until stream #'terminalp)))
       (cond
         ((string= feature "common-lisp")
          (ls-read stream)              ;ignore
          (ls-read stream))
         ((string= feature "ecmalisp")
          (ls-read stream))
         (t
          (error "Unknown reader form.")))))))

;;; Parse a string of the form NAME, PACKAGE:NAME or
;;; PACKAGE::NAME and return the name. If the string is of the
;;; form 1) or 3), but the symbol does not exist, it will be created
;;; and interned in that package.
(defun read-symbol (string)
  (let ((size (length string))
        package name internalp index)
    (setq index 0)
    (while (and (< index size)
                (not (char= (char string index) #\:)))
      (incf index))
    (cond
      ;; No package prefix
      ((= index size)
       (setq name string)
       (setq package *package*)
       (setq internalp t))
      (t
       ;; Package prefix
       (if (zerop index)
           (setq package "KEYWORD")
           (setq package (string-upcase (subseq string 0 index))))
       (incf index)
       (when (char= (char string index) #\:)
         (setq internalp t)
         (incf index))
       (setq name (subseq string index))))
    ;; Canonalize symbol name and package
    (setq name (string-upcase name))
    (setq package (find-package package))
    ;; TODO: PACKAGE:SYMBOL should signal error if SYMBOL is not an
    ;; external symbol from PACKAGE.
    (if (or internalp (eq package (find-package "KEYWORD")))
        (intern name package)
        (find-symbol name package))))

(defvar *eof* (gensym))
(defun ls-read (stream)
  (skip-whitespaces-and-comments stream)
  (let ((ch (%peek-char stream)))
    (cond
      ((or (null ch) (char= ch #\)))
       *eof*)
      ((char= ch #\()
       (%read-char stream)
       (%read-list stream))
      ((char= ch #\')
       (%read-char stream)
       (list 'quote (ls-read stream)))
      ((char= ch #\`)
       (%read-char stream)
       (list 'backquote (ls-read stream)))
      ((char= ch #\")
       (%read-char stream)
       (read-string stream))
      ((char= ch #\,)
       (%read-char stream)
       (if (eql (%peek-char stream) #\@)
           (progn (%read-char stream) (list 'unquote-splicing (ls-read stream)))
           (list 'unquote (ls-read stream))))
      ((char= ch #\#)
       (read-sharp stream))
      (t
       (let ((string (read-until stream #'terminalp)))
         (if (every #'digit-char-p string)
             (parse-integer string)
             (read-symbol string)))))))

(defun ls-read-from-string (string)
  (ls-read (make-string-stream string)))


;;;; Compiler

;;; Translate the Lisp code to Javascript. It will compile the special
;;; forms. Some primitive functions are compiled as special forms
;;; too. The respective real functions are defined in the target (see
;;; the beginning of this file) as well as some primitive functions.

(defvar *compilation-unit-checks* '())

(defun make-binding (name type value &optional declarations)
  (list name type value declarations))

(defun binding-name (b) (first b))
(defun binding-type (b) (second b))
(defun binding-value (b) (third b))
(defun binding-declarations (b) (fourth b))

(defun set-binding-value (b value)
  (setcar (cddr b) value))

(defun set-binding-declarations (b value)
  (setcar (cdddr b) value))

(defun push-binding-declaration (decl b)
  (set-binding-declarations b (cons decl (binding-declarations b))))


(defun make-lexenv ()
  (list nil nil nil nil))

(defun copy-lexenv (lexenv)
  (copy-list lexenv))

(defun push-to-lexenv (binding lexenv namespace)
  (ecase namespace
    (variable   (setcar        lexenv  (cons binding (car lexenv))))
    (function   (setcar   (cdr lexenv) (cons binding (cadr lexenv))))
    (block      (setcar  (cddr lexenv) (cons binding (caddr lexenv))))
    (gotag      (setcar (cdddr lexenv) (cons binding (cadddr lexenv))))))

(defun extend-lexenv (bindings lexenv namespace)
  (let ((env (copy-lexenv lexenv)))
    (dolist (binding (reverse bindings) env)
      (push-to-lexenv binding env namespace))))

(defun lookup-in-lexenv (name lexenv namespace)
  (assoc name (ecase namespace
                (variable (first lexenv))
                (function (second lexenv))
                (block (third lexenv))
                (gotag (fourth lexenv)))))

(defvar *environment* (make-lexenv))

(defvar *variable-counter* 0)
(defun gvarname (symbol)
  (concat "v" (integer-to-string (incf *variable-counter*))))

(defun translate-variable (symbol)
  (binding-value (lookup-in-lexenv symbol *environment* 'variable)))

(defun extend-local-env (args)
  (let ((new (copy-lexenv *environment*)))
    (dolist (symbol args new)
      (let ((b (make-binding symbol 'lexical-variable (gvarname symbol))))
        (push-to-lexenv b new 'variable)))))

;;; Toplevel compilations
(defvar *toplevel-compilations* nil)

(defun toplevel-compilation (string)
  (push string *toplevel-compilations*))

(defun null-or-empty-p (x)
  (zerop (length x)))

(defun get-toplevel-compilations ()
  (reverse (remove-if #'null-or-empty-p *toplevel-compilations*)))

(defun %compile-defmacro (name lambda)
  (toplevel-compilation (ls-compile `',name))
  (push-to-lexenv (make-binding name 'macro lambda) *environment* 'function))

(defun global-binding (name type namespace)
  (or (lookup-in-lexenv name *environment* namespace)
      (let ((b (make-binding name type nil)))
        (push-to-lexenv b *environment* namespace)
        b)))

(defun claimp (symbol namespace claim)
  (let ((b (lookup-in-lexenv symbol *environment* namespace)))
    (and b (member claim (binding-declarations b)))))

(defun !proclaim (decl)
  (case (car decl)
    (special
     (dolist (name (cdr decl))
       (let ((b (global-binding name 'variable 'variable)))
         (push-binding-declaration 'special b))))
    (notinline
     (dolist (name (cdr decl))
       (let ((b (global-binding name 'function 'function)))
         (push-binding-declaration 'notinline b))))
    (constant
     (dolist (name (cdr decl))
       (let ((b (global-binding name 'variable 'variable)))
         (push-binding-declaration 'constant b))))
    (non-overridable
     (dolist (name (cdr decl))
       (let ((b (global-binding name 'function 'function)))
         (push-binding-declaration 'non-overridable b))))))

#+ecmalisp
(fset 'proclaim #'!proclaim)

;;; Special forms

(defvar *compilations* nil)

(defmacro define-compilation (name args &body body)
  ;; Creates a new primitive `name' with parameters args and
  ;; @body. The body can access to the local environment through the
  ;; variable *ENVIRONMENT*.
  `(push (list ',name (lambda ,args (block ,name ,@body)))
         *compilations*))

(define-compilation if (condition true false)
  (concat "(" (ls-compile condition) " !== " (ls-compile nil)
          " ? " (ls-compile true)
          " : " (ls-compile false)
          ")"))

(defvar *lambda-list-keywords* '(&optional &rest))

(defun list-until-keyword (list)
  (if (or (null list) (member (car list) *lambda-list-keywords*))
      nil
      (cons (car list) (list-until-keyword (cdr list)))))

(defun lambda-list-required-arguments (lambda-list)
  (list-until-keyword lambda-list))

(defun lambda-list-optional-arguments-with-default (lambda-list)
  (mapcar #'ensure-list (list-until-keyword (cdr (member '&optional lambda-list)))))

(defun lambda-list-optional-arguments (lambda-list)
  (mapcar #'car (lambda-list-optional-arguments-with-default lambda-list)))

(defun lambda-list-rest-argument (lambda-list)
  (let ((rest (list-until-keyword (cdr (member '&rest lambda-list)))))
    (when (cdr rest)
      (error "Bad lambda-list"))
    (car rest)))


(defun lambda-docstring-wrapper (docstring &rest strs)
  (if docstring
      (js!selfcall
        "var func = " (join strs) ";" *newline*
        "func.docstring = '" docstring "';" *newline*
        "return func;" *newline*)
      (join strs)))

(define-compilation lambda (lambda-list &rest body)
  (let ((required-arguments (lambda-list-required-arguments lambda-list))
        (optional-arguments (lambda-list-optional-arguments lambda-list))
        (rest-argument (lambda-list-rest-argument lambda-list))
        documentation)
    ;; Get the documentation string for the lambda function
    (when (and (stringp (car body))
               (not (null (cdr body))))
      (setq documentation (car body))
      (setq body (cdr body)))
    (let ((n-required-arguments (length required-arguments))
          (n-optional-arguments (length optional-arguments))
          (*environment* (extend-local-env
                          (append (ensure-list rest-argument)
                                  required-arguments
                                  optional-arguments))))
      (lambda-docstring-wrapper
       documentation
       "(function ("
       (join (mapcar #'translate-variable
                     (append required-arguments optional-arguments))
             ",")
       "){" *newline*
       ;; Check number of arguments
       (indent
        (if required-arguments
            (concat "if (arguments.length < " (integer-to-string n-required-arguments)
                    ") throw 'too few arguments';" *newline*)
            "")
        (if (not rest-argument)
            (concat "if (arguments.length > "
                    (integer-to-string (+ n-required-arguments n-optional-arguments))
                    ") throw 'too many arguments';" *newline*)
            "")
        ;; Optional arguments
        (if optional-arguments
            (concat "switch(arguments.length){" *newline*
                    (let ((optional-and-defaults
                           (lambda-list-optional-arguments-with-default lambda-list))
                          (cases nil)
                          (idx 0))
                      (progn
                        (while (< idx n-optional-arguments)
                          (let ((arg (nth idx optional-and-defaults)))
                            (push (concat "case "
                                          (integer-to-string (+ idx n-required-arguments)) ":" *newline*
                                          (translate-variable (car arg))
                                          "="
                                          (ls-compile (cadr arg))
                                          ";" *newline*)
                                  cases)
                            (incf idx)))
                        (push (concat "default: break;" *newline*) cases)
                        (join (reverse cases))))
                    "}" *newline*)
            "")
        ;; &rest/&body argument
        (if rest-argument
            (let ((js!rest (translate-variable rest-argument)))
              (concat "var " js!rest "= " (ls-compile nil) ";" *newline*
                      "for (var i = arguments.length-1; i>="
                      (integer-to-string (+ n-required-arguments n-optional-arguments))
                      "; i--)" *newline*
                      (indent js!rest " = "
                              "{car: arguments[i], cdr: ") js!rest "};"
                      *newline*))
            "")
        ;; Body
        (ls-compile-block body t)) *newline*
       "})"))))

(define-compilation setq (var val)
  (let ((b (lookup-in-lexenv var *environment* 'variable)))
    (if (eq (binding-type b) 'lexical-variable)
        (concat (binding-value b) " = " (ls-compile val))
        (ls-compile `(set ',var ,val)))))

;;; FFI Variable accessors
(define-compilation js-vref (var)
  var)

(define-compilation js-vset (var val)
  (concat "(" var " = " (ls-compile val) ")"))


;;; Literals
(defun escape-string (string)
  (let ((output "")
        (index 0)
        (size (length string)))
    (while (< index size)
      (let ((ch (char string index)))
        (when (or (char= ch #\") (char= ch #\\))
          (setq output (concat output "\\")))
        (when (or (char= ch #\newline))
          (setq output (concat output "\\"))
          (setq ch #\n))
        (setq output (concat output (string ch))))
      (incf index))
    output))


(defvar *literal-symbols* nil)
(defvar *literal-counter* 0)

(defun genlit ()
  (concat "l" (integer-to-string (incf *literal-counter*))))

(defun literal (sexp &optional recursive)
  (cond
    ((integerp sexp) (integer-to-string sexp))
    ((stringp sexp) (concat "\"" (escape-string sexp) "\""))
    ((symbolp sexp)
     (or (cdr (assoc sexp *literal-symbols*))
	 (let ((v (genlit))
	       (s #+common-lisp (concat "{name: \"" (escape-string (symbol-name sexp)) "\"}")
		  #+ecmalisp (ls-compile
                              `(intern ,(symbol-name sexp)
                                       ,(package-name (symbol-package sexp))))))
	   (push (cons sexp v) *literal-symbols*)
	   (toplevel-compilation (concat "var " v " = " s))
	   v)))
    ((consp sexp)
     (let ((c (concat "{car: " (literal (car sexp) t) ", "
		      "cdr: " (literal (cdr sexp) t) "}")))
       (if recursive
	   c
	   (let ((v (genlit)))
	     (toplevel-compilation (concat "var " v " = " c))
	     v))))))

(define-compilation quote (sexp)
  (literal sexp))

(define-compilation %while (pred &rest body)
  (js!selfcall
    "while(" (ls-compile pred) " !== " (ls-compile nil) "){" *newline*
    (indent (ls-compile-block body))
    "}"
    "return " (ls-compile nil) ";" *newline*))

(define-compilation function (x)
  (cond
    ((and (listp x) (eq (car x) 'lambda))
     (ls-compile x))
    ((symbolp x)
     (ls-compile `(symbol-function ',x)))))

(define-compilation eval-when-compile (&rest body)
  (eval (cons 'progn body))
  nil)

(defmacro define-transformation (name args form)
  `(define-compilation ,name ,args
     (ls-compile ,form)))

(define-compilation progn (&rest body)
  (js!selfcall (ls-compile-block body t)))

(defun special-variable-p (x)
  (claimp x 'variable 'special))

;;; Wrap CODE to restore the symbol values of the dynamic
;;; bindings. BINDINGS is a list of pairs of the form
;;; (SYMBOL . PLACE),  where PLACE is a Javascript variable
;;; name to initialize the symbol value and where to stored
;;; the old value.
(defun let-binding-wrapper (bindings body)
  (when (null bindings)
    (return-from let-binding-wrapper body))
  (concat
   "try {" *newline*
   (indent "var tmp;" *newline*
           (mapconcat
            (lambda (b)
              (let ((s (ls-compile `(quote ,(car b)))))
                (concat "tmp = " s ".value;" *newline*
                        s ".value = " (cdr b) ";" *newline*
                        (cdr b) " = tmp;" *newline*)))
            bindings)
           body *newline*)
   "}" *newline*
   "finally {"  *newline*
   (indent
    (mapconcat (lambda (b)
                 (let ((s (ls-compile `(quote ,(car b)))))
                   (concat s ".value" " = " (cdr b) ";" *newline*)))
               bindings))
   "}" *newline*))

(define-compilation let (bindings &rest body)
  (let ((bindings (mapcar #'ensure-list bindings)))
    (let ((variables (mapcar #'first bindings)))
      (let ((cvalues (mapcar #'ls-compile (mapcar #'second bindings)))
            (*environment* (extend-local-env (remove-if #'special-variable-p variables)))
            (dynamic-bindings))
        (concat "(function("
                (join (mapcar (lambda (x)
                                (if (special-variable-p x)
                                    (let ((v (gvarname x)))
                                      (push (cons x v) dynamic-bindings)
                                      v)
                                    (translate-variable x)))
                              variables)
                      ",")
                "){" *newline*
                (let ((body (ls-compile-block body t)))
                  (indent (let-binding-wrapper dynamic-bindings body)))
                "})(" (join cvalues ",") ")")))))


;;; Return the code to initialize BINDING, and push it extending the
;;; current lexical environment if the variable is special.
(defun let*-initialize-value (binding)
  (let ((var (first binding))
        (value (second binding)))
    (if (special-variable-p var)
        (concat (ls-compile `(setq ,var ,value)) ";" *newline*)
        (let ((v (gvarname var)))
          (let ((b (make-binding var 'variable v)))
            (prog1 (concat "var " v " = " (ls-compile value) ";" *newline*)
              (push-to-lexenv b *environment* 'variable)))))))

;;; Wrap BODY to restore the symbol values of SYMBOLS after body. It
;;; DOES NOT generate code to initialize the value of the symbols,
;;; unlike let-binding-wrapper.
(defun let*-binding-wrapper (symbols body)
  (when (null symbols)
    (return-from let*-binding-wrapper body))
  (let ((store (mapcar (lambda (s) (cons s (gvarname s)))
                       (remove-if-not #'special-variable-p symbols))))
    (concat
     "try {" *newline*
     (indent
      (mapconcat (lambda (b)
                   (let ((s (ls-compile `(quote ,(car b)))))
                     (concat "var " (cdr b) " = " s ".value;" *newline*)))
                 store)
      body)
     "}" *newline*
     "finally {" *newline*
     (indent
      (mapconcat (lambda (b)
                   (let ((s (ls-compile `(quote ,(car b)))))
                     (concat s ".value" " = " (cdr b) ";" *newline*)))
                 store))
     "}" *newline*)))


(define-compilation let* (bindings &rest body)
  (let ((bindings (mapcar #'ensure-list bindings))
        (*environment* (copy-lexenv *environment*)))
    (js!selfcall
      (let ((specials (remove-if-not #'special-variable-p (mapcar #'first bindings)))
            (body (concat (mapconcat #'let*-initialize-value bindings)
                          (ls-compile-block body t))))
        (let*-binding-wrapper specials body)))))


(defvar *block-counter* 0)

(define-compilation block (name &rest body)
  (let ((tr (integer-to-string (incf *block-counter*))))
    (let ((b (make-binding name 'block tr)))
      (js!selfcall
        "try {" *newline*
        (let ((*environment* (extend-lexenv (list b) *environment* 'block)))
          (indent "return " (ls-compile `(progn ,@body)) ";" *newline*))
        "}" *newline*
        "catch (cf){" *newline*
        "    if (cf.type == 'block' && cf.id == " tr ")" *newline*
        "        return cf.value;" *newline*
        "    else" *newline*
        "        throw cf;" *newline*
        "}" *newline*))))

(define-compilation return-from (name &optional value)
  (let ((b (lookup-in-lexenv name *environment* 'block)))
    (if b
        (js!selfcall
          "throw ({"
          "type: 'block', "
          "id: " (binding-value b) ", "
          "value: " (ls-compile value) ", "
          "message: 'Return from unknown block " (symbol-name name) ".'"
          "})")
        (error (concat "Unknown block `" (symbol-name name) "'.")))))


(define-compilation catch (id &rest body)
  (js!selfcall
    "var id = " (ls-compile id) ";" *newline*
    "try {" *newline*
    (indent "return " (ls-compile `(progn ,@body))
            ";" *newline*)
    "}" *newline*
    "catch (cf){" *newline*
    "    if (cf.type == 'catch' && cf.id == id)" *newline*
    "        return cf.value;" *newline*
    "    else" *newline*
    "        throw cf;" *newline*
    "}" *newline*))

(define-compilation throw (id value)
  (js!selfcall
    "throw ({"
    "type: 'catch', "
    "id: " (ls-compile id) ", "
    "value: " (ls-compile value) ", "
    "message: 'Throw uncatched.'"
    "})"))


(defvar *tagbody-counter* 0)
(defvar *go-tag-counter* 0)

(defun go-tag-p (x)
  (or (integerp x) (symbolp x)))

(defun declare-tagbody-tags (tbidx body)
  (let ((bindings
         (mapcar (lambda (label)
                   (let ((tagidx (integer-to-string (incf *go-tag-counter*))))
                     (make-binding label 'gotag (list tbidx tagidx))))
                 (remove-if-not #'go-tag-p body))))
    (extend-lexenv bindings *environment* 'gotag)))

(define-compilation tagbody (&rest body)
  ;; Ignore the tagbody if it does not contain any go-tag. We do this
  ;; because 1) it is easy and 2) many built-in forms expand to a
  ;; implicit tagbody, so we save some space.
  (unless (some #'go-tag-p body)
    (return-from tagbody (ls-compile `(progn ,@body nil))))
  ;; The translation assumes the first form in BODY is a label
  (unless (go-tag-p (car body))
    (push (gensym "START") body))
  ;; Tagbody compilation
  (let ((tbidx (integer-to-string *tagbody-counter*)))
    (let ((*environment* (declare-tagbody-tags tbidx body))
          initag)
      (let ((b (lookup-in-lexenv (first body) *environment* 'gotag)))
        (setq initag (second (binding-value b))))
      (js!selfcall
        "var tagbody_" tbidx " = " initag ";" *newline*
        "tbloop:" *newline*
        "while (true) {" *newline*
        (indent "try {" *newline*
                (indent (let ((content ""))
                          (concat "switch(tagbody_" tbidx "){" *newline*
                                  "case " initag ":" *newline*
                                  (dolist (form (cdr body) content)
                                    (concatf content
                                      (if (not (go-tag-p form))
                                          (indent (ls-compile form) ";" *newline*)
                                          (let ((b (lookup-in-lexenv form *environment* 'gotag)))
                                            (concat "case " (second (binding-value b)) ":" *newline*)))))
                                  "default:" *newline*
                                  "    break tbloop;" *newline*
                                  "}" *newline*)))
                "}" *newline*
                "catch (jump) {" *newline*
                "    if (jump.type == 'tagbody' && jump.id == " tbidx ")" *newline*
                "        tagbody_" tbidx " = jump.label;" *newline*
                "    else" *newline*
                "        throw(jump);" *newline*
                "}" *newline*)
        "}" *newline*
        "return " (ls-compile nil) ";" *newline*))))

(define-compilation go (label)
  (let ((b (lookup-in-lexenv label *environment* 'gotag))
        (n (cond
             ((symbolp label) (symbol-name label))
             ((integerp label) (integer-to-string label)))))
    (if b
        (js!selfcall
          "throw ({"
          "type: 'tagbody', "
          "id: " (first (binding-value b)) ", "
          "label: " (second (binding-value b)) ", "
          "message: 'Attempt to GO to non-existing tag " n "'"
          "})" *newline*)
        (error (concat "Unknown tag `" n "'.")))))


(define-compilation unwind-protect (form &rest clean-up)
  (js!selfcall
    "var ret = " (ls-compile nil) ";" *newline*
    "try {" *newline*
    (indent "ret = " (ls-compile form) ";" *newline*)
    "} finally {" *newline*
    (indent (ls-compile-block clean-up))
    "}" *newline*
    "return ret;" *newline*))


;;; A little backquote implementation without optimizations of any
;;; kind for ecmalisp.
(defun backquote-expand-1 (form)
  (cond
    ((symbolp form)
     (list 'quote form))
    ((atom form)
     form)
    ((eq (car form) 'unquote)
     (car form))
    ((eq (car form) 'backquote)
     (backquote-expand-1 (backquote-expand-1 (cadr form))))
    (t
     (cons 'append
           (mapcar (lambda (s)
                     (cond
                       ((and (listp s) (eq (car s) 'unquote))
                        (list 'list (cadr s)))
                       ((and (listp s) (eq (car s) 'unquote-splicing))
                        (cadr s))
                       (t
                        (list 'list (backquote-expand-1 s)))))
                   form)))))

(defun backquote-expand (form)
  (if (and (listp form) (eq (car form) 'backquote))
      (backquote-expand-1 (cadr form))
      form))

(defmacro backquote (form)
  (backquote-expand-1 form))

(define-transformation backquote (form)
  (backquote-expand-1 form))

;;; Primitives

(defvar *builtins* nil)

(defmacro define-raw-builtin (name args &body body)
  ;; Creates a new primitive function `name' with parameters args and
  ;; @body. The body can access to the local environment through the
  ;; variable *ENVIRONMENT*.
  `(push (list ',name (lambda ,args (block ,name ,@body)))
         *builtins*))

(defmacro define-builtin (name args &body body)
  `(progn
     (define-raw-builtin ,name ,args
       (let ,(mapcar (lambda (arg) `(,arg (ls-compile ,arg))) args)
         ,@body))))

;;; DECLS is a list of (JSVARNAME TYPE LISPFORM) declarations.
(defmacro type-check (decls &body body)
  `(js!selfcall
     ,@(mapcar (lambda (decl)
                   `(concat "var " ,(first decl) " = " ,(third decl) ";" *newline*))
                 decls)
     ,@(mapcar (lambda (decl)
                 `(concat "if (typeof " ,(first decl) " != '" ,(second decl) "')" *newline*
                          (indent "throw 'The value ' + "
                                  ,(first decl)
                                  " + ' is not a type "
                                  ,(second decl)
                                  ".';"
                                  *newline*)))
               decls)
     (concat "return " (progn ,@body) ";" *newline*)))

;;; VARIABLE-ARITY compiles variable arity operations. ARGS stands for
;;; a variable which holds a list of forms. It will compile them and
;;; store the result in some Javascript variables. BODY is evaluated
;;; with ARGS bound to the list of these variables to generate the
;;; code which performs the transformation on these variables.

(defun variable-arity-call (args function)
  (unless (consp args)
    (error "ARGS must be a non-empty list"))
  (let ((counter 0)
        (variables '())
        (prelude))
    (dolist (x args)
      (let ((v (concat "x" (integer-to-string (incf counter)))))
        (push v variables)
        (concatf prelude
                 (concat "var " v " = " (ls-compile x) ";" *newline*
                         "if (typeof " v " !=== 'number') throw 'Not a number!';"
                         *newline*))))
    (js!selfcall prelude (funcall function (reverse variables)))))


(defmacro variable-arity (args &body body)
  (unless (symbolp args)
    (error "Bad usage of VARIABLE-ARITY, yo must pass a symbol"))
  `(variable-arity-call ,args
                        (lambda (,args)
                          (concat "return " ,@body ";" *newline*))))


(define-raw-builtin + (&rest numbers)
  (variable-arity numbers
    (join numbers "+")))

(define-raw-builtin - (x &rest others)
  (let ((args (cons x others)))
    (variable-arity args
      (if (null others)
	  (concat "-" (car args))
	  (join args "+")))))


(defun num-op-num (x op y)
  (type-check (("x" "number" x) ("y" "number" y))
    (concat "x" op "y")))

<<<<<<< HEAD
(defmacro define-builtin-arithmetic (op)
`(define-raw-builtin ,op (&rest args)
  (if args
      (let ((res (ls-compile (car args))))
	(dolist (x (cdr args))
	  (setq res (num-op-num res ,(symbol-name op) (ls-compile x))))
	res)
       "0")))

(defmacro arithmetic (op &rest args)
  (let ((counter 0)
	(checks ()))
    (dolist (x args)
      (push (list (concat "v" (ls-compile counter))
		  "number"
		  (ls-compile x))
	    checks)
      (incf counter))
    `(js-eval
     (type-check ,checks
		  ,(let ((res ""))
			(dolist (x checks)
			  (setq res (concat (car x) (symbol-name op) res)))
			(subseq res 0 (1- (length res))))))))

(define-builtin-arithmetic +)
(define-builtin-arithmetic -)
(define-builtin-arithmetic *)
(define-builtin-arithmetic /)
=======
(define-builtin * (x y) (num-op-num x "*" y))
(define-builtin / (x y) (num-op-num x "/" y))
>>>>>>> b88ee1e1

(define-builtin mod (x y) (num-op-num x "%" y))

(defmacro define-builtin-comparison (op sym)
  `(define-raw-builtin ,op (&rest args)
     (js!bool
      (let ((x (car args))
	    (res "true"))
	(dolist (y (cdr args))
	  (setq res (concat "("
		     (ls-compile x) " " ,sym " " (ls-compile y) ")" " && " res))
	  (setq x y))
	res))))

(define-builtin-comparison > ">")
(define-builtin-comparison < "<")
(define-builtin-comparison >= ">=")
(define-builtin-comparison <= "<=")
(define-builtin-comparison = "==")

(define-builtin numberp (x)
  (js!bool (concat "(typeof (" x ") == \"number\")")))

(define-builtin floor (x)
  (type-check (("x" "number" x))
    "Math.floor(x)"))

(define-builtin cons (x y)
  (concat "({car: " x ", cdr: " y "})"))

(define-builtin consp (x)
  (js!bool
   (js!selfcall
     "var tmp = " x ";" *newline*
     "return (typeof tmp == 'object' && 'car' in tmp);" *newline*)))

(define-builtin car (x)
  (js!selfcall
    "var tmp = " x ";" *newline*
    "return tmp === " (ls-compile nil)
    "? " (ls-compile nil)
    ": tmp.car;" *newline*))

(define-builtin cdr (x)
  (js!selfcall
    "var tmp = " x ";" *newline*
    "return tmp === " (ls-compile nil) "? "
    (ls-compile nil)
    ": tmp.cdr;" *newline*))

(define-builtin setcar (x new)
  (type-check (("x" "object" x))
    (concat "(x.car = " new ")")))

(define-builtin setcdr (x new)
  (type-check (("x" "object" x))
    (concat "(x.cdr = " new ")")))

(define-builtin symbolp (x)
  (js!bool
   (js!selfcall
     "var tmp = " x ";" *newline*
     "return (typeof tmp == 'object' && 'name' in tmp);" *newline*)))

(define-builtin make-symbol (name)
  (type-check (("name" "string" name))
    "({name: name})"))

(define-builtin symbol-name (x)
  (concat "(" x ").name"))

(define-builtin set (symbol value)
  (concat "(" symbol ").value = " value))

(define-builtin fset (symbol value)
  (concat "(" symbol ").function = " value))

(define-builtin boundp (x)
  (js!bool (concat "(" x ".value !== undefined)")))

(define-builtin symbol-value (x)
  (js!selfcall
    "var symbol = " x ";" *newline*
    "var value = symbol.value;" *newline*
    "if (value === undefined) throw \"Variable `\" + symbol.name + \"' is unbound.\";" *newline*
    "return value;" *newline*))

(define-builtin symbol-function (x)
  (js!selfcall
    "var symbol = " x ";" *newline*
    "var func = symbol.function;" *newline*
    "if (func === undefined) throw \"Function `\" + symbol.name + \"' is undefined.\";" *newline*
    "return func;" *newline*))

(define-builtin symbol-plist (x)
  (concat "((" x ").plist || " (ls-compile nil) ")"))

(define-builtin lambda-code (x)
  (concat "(" x ").toString()"))

(define-builtin eq    (x y) (js!bool (concat "(" x " === " y ")")))
(define-builtin equal (x y) (js!bool (concat "(" x  " == " y ")")))

(define-builtin char-to-string (x)
  (type-check (("x" "number" x))
    "String.fromCharCode(x)"))

(define-builtin stringp (x)
  (js!bool (concat "(typeof(" x ") == \"string\")")))

(define-builtin string-upcase (x)
  (type-check (("x" "string" x))
    "x.toUpperCase()"))

(define-builtin string-length (x)
  (type-check (("x" "string" x))
    "x.length"))

(define-raw-builtin slice (string a &optional b)
  (js!selfcall
    "var str = " (ls-compile string) ";" *newline*
    "var a = " (ls-compile a) ";" *newline*
    "var b;" *newline*
    (if b
        (concat "b = " (ls-compile b) ";" *newline*)
        "")
    "return str.slice(a,b);" *newline*))

(define-builtin char (string index)
  (type-check (("string" "string" string)
               ("index" "number" index))
    "string.charCodeAt(index)"))

(define-builtin concat-two (string1 string2)
  (type-check (("string1" "string" string1)
               ("string2" "string" string2))
    "string1.concat(string2)"))

(define-raw-builtin funcall (func &rest args)
  (concat "(" (ls-compile func) ")("
          (join (mapcar #'ls-compile args)
                ", ")
          ")"))

(define-raw-builtin apply (func &rest args)
  (if (null args)
      (concat "(" (ls-compile func) ")()")
      (let ((args (butlast args))
            (last (car (last args))))
        (js!selfcall
          "var f = " (ls-compile func) ";" *newline*
          "var args = [" (join (mapcar #'ls-compile args)
                               ", ")
          "];" *newline*
          "var tail = (" (ls-compile last) ");" *newline*
          "while (tail != " (ls-compile nil) "){" *newline*
          "    args.push(tail.car);" *newline*
          "    tail = tail.cdr;" *newline*
          "}" *newline*
          "return f.apply(this, args);" *newline*))))

(define-builtin js-eval (string)
  (type-check (("string" "string" string))
    "eval.apply(window, [string])"))

(define-builtin error (string)
  (js!selfcall "throw " string ";" *newline*))

(define-builtin new () "{}")

(define-builtin objectp (x)
  (js!bool (concat "(typeof (" x ") === 'object')")))

(define-builtin oget (object key)
  (js!selfcall
    "var tmp = " "(" object ")[" key "];" *newline*
    "return tmp == undefined? " (ls-compile nil) ": tmp ;" *newline*))

(define-builtin oset (object key value)
  (concat "((" object ")[" key "] = " value ")"))

(define-builtin in (key object)
  (js!bool (concat "((" key ") in (" object "))")))

(define-builtin functionp (x)
  (js!bool (concat "(typeof " x " == 'function')")))

(define-builtin write-string (x)
  (type-check (("x" "string" x))
    "lisp.write(x)"))

(defun macro (x)
  (and (symbolp x)
       (let ((b (lookup-in-lexenv x *environment* 'function)))
         (and (eq (binding-type b) 'macro)
              b))))

(defun ls-macroexpand-1 (form)
  (let ((macro-binding (macro (car form))))
    (if macro-binding
        (let ((expander (binding-value macro-binding)))
          (when (listp expander)
            (let ((compiled (eval expander)))
              ;; The list representation are useful while
              ;; bootstrapping, as we can dump the definition of the
              ;; macros easily, but they are slow because we have to
              ;; evaluate them and compile them now and again. So, let
              ;; us replace the list representation version of the
              ;; function with the compiled one.
              ;;
              #+ecmalisp (set-binding-value macro-binding compiled)
              (setq expander compiled)))
          (apply expander (cdr form)))
        form)))

(defun compile-funcall (function args)
  (if (and (symbolp function)
           (claimp function 'function 'non-overridable))
      (concat (ls-compile `',function) ".function("
              (join (mapcar #'ls-compile args)
                    ", ")
              ")")
      (concat (ls-compile `#',function) "("
              (join (mapcar #'ls-compile args)
                    ", ")
              ")")))

(defun ls-compile-block (sexps &optional return-last-p)
  (if return-last-p
      (concat (ls-compile-block (butlast sexps))
              "return " (ls-compile (car (last sexps))) ";")
      (join-trailing
       (remove-if #'null-or-empty-p (mapcar #'ls-compile sexps))
       (concat ";" *newline*))))

(defun ls-compile (sexp)
  (cond
    ((symbolp sexp)
     (let ((b (lookup-in-lexenv sexp *environment* 'variable)))
       (cond
         ((and b (not (member 'special (binding-declarations b))))
          (binding-value b))
         ((or (keywordp sexp)
              (member 'constant (binding-declarations b)))
          (concat (ls-compile `',sexp) ".value"))
         (t
          (ls-compile `(symbol-value ',sexp))))))
    ((integerp sexp) (integer-to-string sexp))
    ((stringp sexp) (concat "\"" (escape-string sexp) "\""))
    ((listp sexp)
     (let ((name (car sexp))
           (args (cdr sexp)))
       (cond
         ;; Special forms
         ((assoc name *compilations*)
          (let ((comp (second (assoc name *compilations*))))
            (apply comp args)))
         ;; Built-in functions
         ((and (assoc name *builtins*)
               (not (claimp name 'function 'notinline)))
          (let ((comp (second (assoc name *builtins*))))
            (apply comp args)))
         (t
          (if (macro name)
              (ls-compile (ls-macroexpand-1 sexp))
              (compile-funcall name args))))))))

(defun ls-compile-toplevel (sexp)
  (let ((*toplevel-compilations* nil))
    (cond
      ((and (consp sexp) (eq (car sexp) 'progn))
       (let ((subs (mapcar #'ls-compile-toplevel (cdr sexp))))
         (join (remove-if #'null-or-empty-p subs))))
      (t
       (let ((code (ls-compile sexp)))
         (concat (join-trailing (get-toplevel-compilations)
                                (concat ";" *newline*))
                 (if code
                     (concat code ";" *newline*)
                     "")))))))


;;; Once we have the compiler, we define the runtime environment and
;;; interactive development (eval), which works calling the compiler
;;; and evaluating the Javascript result globally.

#+ecmalisp
(progn
  (defmacro with-compilation-unit (&body body)
    `(prog1
         (progn
           (setq *compilation-unit-checks* nil)
           ,@body)
       (dolist (check *compilation-unit-checks*)
         (funcall check))))

  (defun eval (x)
    (let ((code
           (with-compilation-unit
               (ls-compile-toplevel x))))
      (js-eval code)))

  (export '(&rest &optional &body * *gensym-counter* *package* + - / 1+ 1- < <= =
= > >= and append apply assoc atom block boundp boundp butlast caar
cadddr caddr cadr car car case catch cdar cdddr cddr cdr cdr char
char-code char= code-char cond cons consp copy-list decf declaim
defparameter defun defvar digit-char-p disassemble documentation
dolist dotimes ecase eq eql equal error eval every export fdefinition
find-package find-symbol first fourth fset funcall function functionp
gensym go identity if in-package incf integerp integerp intern
keywordp lambda last length let let* list-all-packages list listp
make-package make-symbol mapcar member minusp mod nil not nth nthcdr
null numberp or package-name package-use-list packagep plusp
prin1-to-string print proclaim prog1 prog2 pron push quote remove
remove-if remove-if-not return return-from revappend reverse second
set setq some string-upcase string string= stringp subseq
symbol-function symbol-name symbol-package symbol-plist symbol-value
symbolp t tagbody third throw truncate unless unwind-protect variable
warn when write-line write-string zerop
arithmetic
))

  (setq *package* *user-package*)

  (js-eval "var lisp")
  (js-vset "lisp" (new))
  (js-vset "lisp.read" #'ls-read-from-string)
  (js-vset "lisp.print" #'prin1-to-string)
  (js-vset "lisp.eval" #'eval)
  (js-vset "lisp.compile" #'ls-compile-toplevel)
  (js-vset "lisp.evalString" (lambda (str) (eval (ls-read-from-string str))))
  (js-vset "lisp.compileString" (lambda (str) (ls-compile-toplevel (ls-read-from-string str))))

  ;; Set the initial global environment to be equal to the host global
  ;; environment at this point of the compilation.
  (eval-when-compile
    (toplevel-compilation
     (ls-compile
      `(progn
         ,@(mapcar (lambda (s) `(%intern-symbol (js-vref ,(cdr s))))
                   *literal-symbols*)
         (setq *literal-symbols* ',*literal-symbols*)
         (setq *environment* ',*environment*)
         (setq *variable-counter* ,*variable-counter*)
         (setq *gensym-counter* ,*gensym-counter*)
         (setq *block-counter* ,*block-counter*)))))

  (eval-when-compile
    (toplevel-compilation
     (ls-compile
      `(setq *literal-counter* ,*literal-counter*)))))


;;; Finally, we provide a couple of functions to easily bootstrap
;;; this. It just calls the compiler with this file as input.

#+common-lisp
(progn
  (defun read-whole-file (filename)
    (with-open-file (in filename)
      (let ((seq (make-array (file-length in) :element-type 'character)))
        (read-sequence seq in)
        seq)))

  (defun ls-compile-file (filename output)
    (setq *compilation-unit-checks* nil)
    (with-open-file (out output :direction :output :if-exists :supersede)
      (let* ((source (read-whole-file filename))
             (in (make-string-stream source)))
        (loop
           for x = (ls-read in)
           until (eq x *eof*)
           for compilation = (ls-compile-toplevel x)
           when (plusp (length compilation))
           do (write-string compilation out))
        (dolist (check *compilation-unit-checks*)
          (funcall check))
        (setq *compilation-unit-checks* nil))))

  (defun bootstrap ()
    (setq *environment* (make-lexenv))
    (setq *literal-symbols* nil)
    (setq *variable-counter* 0
          *gensym-counter* 0
          *literal-counter* 0
          *block-counter* 0)
    (ls-compile-file "ecmalisp.lisp" "ecmalisp.js")))<|MERGE_RESOLUTION|>--- conflicted
+++ resolved
@@ -1580,40 +1580,8 @@
   (type-check (("x" "number" x) ("y" "number" y))
     (concat "x" op "y")))
 
-<<<<<<< HEAD
-(defmacro define-builtin-arithmetic (op)
-`(define-raw-builtin ,op (&rest args)
-  (if args
-      (let ((res (ls-compile (car args))))
-	(dolist (x (cdr args))
-	  (setq res (num-op-num res ,(symbol-name op) (ls-compile x))))
-	res)
-       "0")))
-
-(defmacro arithmetic (op &rest args)
-  (let ((counter 0)
-	(checks ()))
-    (dolist (x args)
-      (push (list (concat "v" (ls-compile counter))
-		  "number"
-		  (ls-compile x))
-	    checks)
-      (incf counter))
-    `(js-eval
-     (type-check ,checks
-		  ,(let ((res ""))
-			(dolist (x checks)
-			  (setq res (concat (car x) (symbol-name op) res)))
-			(subseq res 0 (1- (length res))))))))
-
-(define-builtin-arithmetic +)
-(define-builtin-arithmetic -)
-(define-builtin-arithmetic *)
-(define-builtin-arithmetic /)
-=======
 (define-builtin * (x y) (num-op-num x "*" y))
 (define-builtin / (x y) (num-op-num x "/" y))
->>>>>>> b88ee1e1
 
 (define-builtin mod (x y) (num-op-num x "%" y))
 
