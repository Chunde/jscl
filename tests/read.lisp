;; TODO: Uncomment when either read-from-string supports all these parameters
;; or when test macro supports error handling, whichever comes first
;; (test (equal (read-from-string " 1 3 5" t nil :start 2) (values 3 5)))
(expected-failure
<<<<<<< HEAD
 (equal (read-from-string "(a b c)") (values '(A B C) 7)))

(test (equal (read-from-string "|.|") '\.))
(test (equal (read-from-string "(1 .25)") '(1 0.25)))
(test (equal (read-from-string ".25") 0.25))
(test (equal (read-from-string "(1 |.| 25)") '(1 |.| 25)))
(test (equal (read-from-string "(1 . 25)") '(1 . 25)))
=======
 (equal (multiple-value-list (read-from-string "(a b c)"))
        '((A B C) 7)))
>>>>>>> 343b5129
<|MERGE_RESOLUTION|>--- conflicted
+++ resolved
@@ -2,15 +2,10 @@
 ;; or when test macro supports error handling, whichever comes first
 ;; (test (equal (read-from-string " 1 3 5" t nil :start 2) (values 3 5)))
 (expected-failure
-<<<<<<< HEAD
- (equal (read-from-string "(a b c)") (values '(A B C) 7)))
+ (equal (multiple-value-list (read-from-string "(a b c)"))
+        '((A B C) 7)))
 
-(test (equal (read-from-string "|.|") '\.))
+(test (equal (symbol-name (read-from-string "|.|")) "."))
 (test (equal (read-from-string "(1 .25)") '(1 0.25)))
 (test (equal (read-from-string ".25") 0.25))
-(test (equal (read-from-string "(1 |.| 25)") '(1 |.| 25)))
-(test (equal (read-from-string "(1 . 25)") '(1 . 25)))
-=======
- (equal (multiple-value-list (read-from-string "(a b c)"))
-        '((A B C) 7)))
->>>>>>> 343b5129
+(test (equal (read-from-string "(1 . 25)") '(1 . 25)))