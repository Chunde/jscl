;;; jscl.lisp ---

;; Copyright (C) 2012, 2013 David Vazquez
;; Copyright (C) 2012 Raimon Grau

;; JSCL is free software: you can redistribute it and/or
;; modify it under the terms of the GNU General Public License as
;; published by the Free Software Foundation, either version 3 of the
;; License, or (at your option) any later version.
;;
;; JSCL is distributed in the hope that it will be useful, but
;; WITHOUT ANY WARRANTY; without even the implied warranty of
;; MERCHANTABILITY or FITNESS FOR A PARTICULAR PURPOSE.  See the GNU
;; General Public License for more details.
;;
;; You should have received a copy of the GNU General Public License
;; along with JSCL.  If not, see <http://www.gnu.org/licenses/>.

(defpackage :jscl
  (:use :cl)
  (:export #:bootstrap #:run-tests-in-host))

(in-package :jscl)

(defvar *source*
  '(("boot"             :target)
    ("compat"           :host)
    ("utils"            :both)
    ("numbers"          :target)
    ("list"             :target)
    ("array"            :target)
    ("string"           :target)
    ("sequence"         :target)
    ("print"            :target)
    ("package"          :target)
    ("ffi"              :target)
    ("misc"             :target)
<<<<<<< HEAD
=======
    ("numbers"          :target)
    ("char"             :target)
>>>>>>> 6ec52a68
    ("read"             :both)
    ("defstruct"        :both)
    ("lambda-list"      :both)
    ("backquote"        :both)
    ("compiler"         :both)
    ("toplevel"         :target)))

(defun source-pathname
    (filename &key (directory '(:relative "src")) (type nil) (defaults filename))
  (if type
      (make-pathname :type type :directory directory :defaults defaults)
      (make-pathname            :directory directory :defaults defaults)))

;;; Compile jscl into the host
(with-compilation-unit ()
  (dolist (input *source*)
    (when (member (cadr input) '(:host :both))
      (let ((fname (source-pathname (car input))))
        (multiple-value-bind (fasl warn fail) (compile-file fname)
          (declare (ignore fasl warn))
          (when fail
            (error "Compilation of ~A failed." fname)))))))

;;; Load jscl into the host
(dolist (input *source*)
  (when (member (cadr input) '(:host :both))
    (load (source-pathname (car input)))))

(defun read-whole-file (filename)
  (with-open-file (in filename)
    (let ((seq (make-array (file-length in) :element-type 'character)))
      (read-sequence seq in)
      seq)))

(defun ls-compile-file (filename out &key print)
  (let ((*compiling-file* t)
        (*compile-print-toplevels* print))
    (let* ((source (read-whole-file filename))
           (in (make-string-stream source)))
      (format t "Compiling ~a...~%" filename)
      (loop
         with eof-mark = (gensym)
         for x = (ls-read in nil eof-mark)
         until (eq x eof-mark)
         do (let ((compilation (ls-compile-toplevel x)))
              (when (plusp (length compilation))
                (write-string compilation out)))))))

(defun dump-global-environment (stream)
  (flet ((late-compile (form)
           (write-string (ls-compile-toplevel form) stream)))
    ;; We assume that environments have a friendly list representation
    ;; for the compiler and it can be dumped.
    (dolist (b (lexenv-function *environment*))
      (when (eq (binding-type b) 'macro)
        (setf (binding-value b) `(,*magic-unquote-marker* ,(binding-value b)))))
    (late-compile `(setq *environment* ',*environment*))
    ;; Set some counter variable properly, so user compiled code will
    ;; not collide with the compiler itself.
    (late-compile
     `(progn
        ,@(mapcar (lambda (s) `(%intern-symbol (%js-vref ,(cdr s))))
                  (remove-if-not #'symbolp *literal-table* :key #'car))
        (setq *literal-table* ',*literal-table*)
        (setq *variable-counter* ,*variable-counter*)
        (setq *gensym-counter* ,*gensym-counter*)))
    (late-compile `(setq *literal-counter* ,*literal-counter*))))


(defun bootstrap ()
  (let ((*features* (cons :jscl *features*))
        (*package* (find-package "JSCL")))
    (setq *environment* (make-lexenv))
    (setq *literal-table* nil)
    (setq *variable-counter* 0
          *gensym-counter* 0
          *literal-counter* 0)
    (with-open-file (out "jscl.js" :direction :output :if-exists :supersede)
      (write-string (read-whole-file (source-pathname "prelude.js")) out)
      (dolist (input *source*)
        (when (member (cadr input) '(:target :both))
          (ls-compile-file (source-pathname (car input) :type "lisp") out)))
      (dump-global-environment out))
    ;; Tests
    (with-open-file (out "tests.js" :direction :output :if-exists :supersede)
      (dolist (input (append (directory "tests.lisp")
                             (directory "tests/*.lisp")
                             (directory "tests-report.lisp")))
        (ls-compile-file input out)))))


;;; Run the tests in the host Lisp implementation. It is a quick way
;;; to improve the level of trust of the tests.
(defun run-tests-in-host ()
  (let ((*package* (find-package "JSCL")))
    (load "tests.lisp")
    (let ((*use-html-output-p* nil))
      (declare (special *use-html-output-p*))
      (dolist (input (directory "tests/*.lisp"))
        (load input)))
    (load "tests-report.lisp")))<|MERGE_RESOLUTION|>--- conflicted
+++ resolved
@@ -27,6 +27,7 @@
     ("compat"           :host)
     ("utils"            :both)
     ("numbers"          :target)
+    ("char"             :target)
     ("list"             :target)
     ("array"            :target)
     ("string"           :target)
@@ -35,11 +36,6 @@
     ("package"          :target)
     ("ffi"              :target)
     ("misc"             :target)
-<<<<<<< HEAD
-=======
-    ("numbers"          :target)
-    ("char"             :target)
->>>>>>> 6ec52a68
     ("read"             :both)
     ("defstruct"        :both)
     ("lambda-list"      :both)
