--- conflicted
+++ resolved
@@ -90,15 +90,13 @@
 (define-compilation quote (sexp)
   (lisp->js sexp))
 
-<<<<<<< HEAD
 (define-compilation debug (form)
   (format nil "console.log(~a)" (ls-compile form env)))
-=======
+
 (define-compilation while (pred &rest body)
   (format nil "(function(){while(~a){~a}})() "
 	  (ls-compile pred env)
 	  (ls-compile-sexps body env)))
->>>>>>> 640c3589
 
 (defparameter *env* '())
 (defparameter *env-fun* '())
@@ -113,24 +111,4 @@
        (if compiler-func
            (apply compiler-func env (cdr sexp))
            ;; funcall
-<<<<<<< HEAD
-           )))))
-
-(defun ls-compile-block (sexps env)
-  (concat (join (mapcar (lambda (x)
-                          (concat (ls-compile x env) ";"))
-                        (butlast sexps))
-                "")
-          "
-return " (ls-compile (car (last sexps)) env) ";"))
-
-
-(defun compile-test ()
-  (with-open-file (in "test.lisp")
-    (with-open-file (out "test.js" :direction :output :if-exists :supersede)
-      (loop
-         for x = (read in nil) while x
-         do (format out "~a;~%" (ls-compile x))))))
-=======
-           )))))
->>>>>>> 640c3589
+           )))))